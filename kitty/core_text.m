/*
 * core_text.c
 * Copyright (C) 2017 Kovid Goyal <kovid at kovidgoyal.net>
 *
 * Distributed under terms of the GPL3 license.
 */

#include "state.h"
#include "fonts.h"
#include <structmember.h>
#include <stdint.h>
#include <math.h>
#include <hb-coretext.h>
#include <hb-ot.h>
#import <CoreGraphics/CGBitmapContext.h>
#import <CoreText/CTFont.h>
#include <Foundation/Foundation.h>
#include <CoreText/CoreText.h>
#import <Foundation/NSString.h>
#import <Foundation/NSDictionary.h>

typedef struct {
    PyObject_HEAD

    unsigned int units_per_em;
    float ascent, descent, leading, underline_position, underline_thickness, point_sz, scaled_point_sz;
    CTFontRef ct_font;
    hb_font_t *hb_font;
    PyObject *family_name, *full_name, *postscript_name, *path;
} CTFace;
PyTypeObject CTFace_Type;

static inline char*
convert_cfstring(CFStringRef src, int free_src) {
#define SZ 4094
    static char buf[SZ+2] = {0};
    bool ok = false;
    if(!CFStringGetCString(src, buf, SZ, kCFStringEncodingUTF8)) PyErr_SetString(PyExc_ValueError, "Failed to convert CFString");
    else ok = true;
    if (free_src) CFRelease(src);
    return ok ? buf : NULL;
#undef SZ
}

static inline void
init_face(CTFace *self, CTFontRef font) {
    if (self->hb_font) hb_font_destroy(self->hb_font);
    self->hb_font = NULL;
    if (self->ct_font) CFRelease(self->ct_font);
    self->ct_font = font;
    self->units_per_em = CTFontGetUnitsPerEm(self->ct_font);
    self->ascent = CTFontGetAscent(self->ct_font);
    self->descent = CTFontGetDescent(self->ct_font);
    self->leading = CTFontGetLeading(self->ct_font);
    self->underline_position = CTFontGetUnderlinePosition(self->ct_font);
    self->underline_thickness = CTFontGetUnderlineThickness(self->ct_font);
    self->scaled_point_sz = CTFontGetSize(self->ct_font);
}

static inline CTFace*
ct_face(CTFontRef font) {
    CTFace *self = (CTFace *)CTFace_Type.tp_alloc(&CTFace_Type, 0);
    if (self) {
        init_face(self, font);
        self->family_name = Py_BuildValue("s", convert_cfstring(CTFontCopyFamilyName(self->ct_font), true));
        self->full_name = Py_BuildValue("s", convert_cfstring(CTFontCopyFullName(self->ct_font), true));
        self->postscript_name = Py_BuildValue("s", convert_cfstring(CTFontCopyPostScriptName(self->ct_font), true));
        NSURL *url = (NSURL*)CTFontCopyAttribute(self->ct_font, kCTFontURLAttribute);
        self->path = Py_BuildValue("s", [[url path] UTF8String]);
        [url release];
        if (self->family_name == NULL || self->full_name == NULL || self->postscript_name == NULL || self->path == NULL) { Py_CLEAR(self); }
    }
    return self;
}

static void
dealloc(CTFace* self) {
    if (self->hb_font) hb_font_destroy(self->hb_font);
    if (self->ct_font) CFRelease(self->ct_font);
    self->hb_font = NULL;
    self->ct_font = NULL;
    Py_CLEAR(self->family_name); Py_CLEAR(self->full_name); Py_CLEAR(self->postscript_name); Py_CLEAR(self->path);
    Py_TYPE(self)->tp_free((PyObject*)self);
}

static PyObject*
font_descriptor_to_python(CTFontDescriptorRef descriptor) {
    NSURL *url = (NSURL *) CTFontDescriptorCopyAttribute(descriptor, kCTFontURLAttribute);
    NSString *psName = (NSString *) CTFontDescriptorCopyAttribute(descriptor, kCTFontNameAttribute);
    NSString *family = (NSString *) CTFontDescriptorCopyAttribute(descriptor, kCTFontFamilyNameAttribute);
    NSString *style = (NSString *) CTFontDescriptorCopyAttribute(descriptor, kCTFontStyleNameAttribute);
    NSDictionary *traits = (NSDictionary *) CTFontDescriptorCopyAttribute(descriptor, kCTFontTraitsAttribute);
    unsigned int straits = [traits[(id)kCTFontSymbolicTrait] unsignedIntValue];
    NSNumber *weightVal = traits[(id)kCTFontWeightTrait];
    NSNumber *widthVal = traits[(id)kCTFontWidthTrait];

    PyObject *ans = Py_BuildValue("{ssssssss sOsOsO sfsfsI}",
            "path", [[url path] UTF8String],
            "postscript_name", [psName UTF8String],
            "family", [family UTF8String],
            "style", [style UTF8String],

            "bold", (straits & kCTFontBoldTrait) != 0 ? Py_True : Py_False,
            "italic", (straits & kCTFontItalicTrait) != 0 ? Py_True : Py_False,
            "monospace", (straits & kCTFontMonoSpaceTrait) != 0 ? Py_True : Py_False,

            "weight", [weightVal floatValue],
            "width", [widthVal floatValue],
            "traits", straits
    );
    [url release];
    [psName release];
    [family release];
    [style release];
    [traits release];
    return ans;
}

static CTFontDescriptorRef
font_descriptor_from_python(PyObject *src) {
    CTFontSymbolicTraits symbolic_traits = 0;
    NSMutableDictionary *attrs = [NSMutableDictionary dictionary];
    PyObject *t = PyDict_GetItemString(src, "traits");
    if (t == NULL) {
        symbolic_traits = (
            (PyDict_GetItemString(src, "bold") == Py_True ? kCTFontBoldTrait : 0) |
            (PyDict_GetItemString(src, "italic") == Py_True ? kCTFontItalicTrait : 0) |
            (PyDict_GetItemString(src, "monospace") == Py_True ? kCTFontMonoSpaceTrait : 0));
    } else {
        symbolic_traits = PyLong_AsUnsignedLong(t);
    }
    NSDictionary *traits = @{(id)kCTFontSymbolicTrait:[NSNumber numberWithUnsignedInt:symbolic_traits]};
    attrs[(id)kCTFontTraitsAttribute] = traits;

#define SET(x, attr) \
    t = PyDict_GetItemString(src, #x); \
    if (t) attrs[(id)attr] = [NSString stringWithUTF8String:PyUnicode_AsUTF8(t)];

    SET(family, kCTFontFamilyNameAttribute);
    SET(style, kCTFontStyleNameAttribute);
    SET(postscript_name, kCTFontNameAttribute);
#undef SET

    return CTFontDescriptorCreateWithAttributes((CFDictionaryRef) attrs);
}

static PyObject*
coretext_all_fonts(PyObject UNUSED *_self) {
    static CTFontCollectionRef collection = NULL;
    if (collection == NULL) collection = CTFontCollectionCreateFromAvailableFonts(NULL);
    NSArray *matches = (NSArray *) CTFontCollectionCreateMatchingFontDescriptors(collection);
    PyObject *ans = PyTuple_New([matches count]), *temp;
    if (ans == NULL) return PyErr_NoMemory();
    for (unsigned int i = 0; i < [matches count]; i++) {
        temp = font_descriptor_to_python((CTFontDescriptorRef) matches[i]);
        if (temp == NULL) { Py_DECREF(ans); return NULL; }
        PyTuple_SET_ITEM(ans, i, temp); temp = NULL;
    }
    return ans;
}

static inline CTFontRef
find_substitute_face(CFStringRef str, CTFontRef old_font) {
    // CTFontCreateForString returns the original font when there are combining
    // diacritics in the font and the base character is in the original font,
    // so we have to check each character individually
    CFIndex len = CFStringGetLength(str), start = 0, amt = len;
    while (start < len) {
        CTFontRef new_font = CTFontCreateForString(old_font, str, CFRangeMake(start, amt));
        if (amt == len && len != 1) amt = 1;
        else start++;
        if (new_font == NULL) { PyErr_SetString(PyExc_ValueError, "Failed to find fallback CTFont"); return NULL; }
        if (new_font == old_font) { CFRelease(new_font); continue; }
        return new_font;
    }
    PyErr_SetString(PyExc_ValueError, "CoreText returned the same font as a fallback font");
    return NULL;
}

PyObject*
create_fallback_face(PyObject *base_face, Cell* cell, bool UNUSED bold, bool UNUSED italic) {
    CTFace *self = (CTFace*)base_face;
    char text[128] = {0};
    cell_as_utf8(cell, true, text, ' ');
    CFStringRef str = CFStringCreateWithCString(NULL, text, kCFStringEncodingUTF8);
    if (str == NULL) return PyErr_NoMemory();
    CTFontRef new_font = find_substitute_face(str, self->ct_font);
    CFRelease(str);
    if (new_font == NULL) return NULL;
    return (PyObject*)ct_face(new_font);
}

unsigned int
glyph_id_for_codepoint(PyObject *s, char_type ch) {
    CTFace *self = (CTFace*)s;
    unichar chars[2] = {0};
    CGGlyph glyphs[2] = {0};
    int count = CFStringGetSurrogatePairForLongCharacter(ch, chars) ? 2 : 1;
    CTFontGetGlyphsForCharacters(self->ct_font, chars, glyphs, count);
    return glyphs[0];
}

static inline float
scaled_point_sz() {
    return ((global_state.logical_dpi_x + global_state.logical_dpi_y) / 144.0) * global_state.font_sz_in_pts;
}

bool
set_size_for_face(PyObject *s, unsigned int UNUSED desired_height, bool force) {
    CTFace *self = (CTFace*)s;
    float sz = scaled_point_sz();
    if (!force && self->scaled_point_sz == sz) return true;
    CTFontRef new_font = CTFontCreateCopyWithAttributes(self->ct_font, sz, NULL, NULL);
    if (new_font == NULL) fatal("Out of memory");
    init_face(self, new_font);
    return true;
}

hb_font_t*
harfbuzz_font_for_face(PyObject* s) {
    CTFace *self = (CTFace*)s;
    if (!self->hb_font) {
        self->hb_font = hb_coretext_font_create(self->ct_font);
        if (!self->hb_font) fatal("Failed to create hb_font");
        hb_ot_font_set_funcs(self->hb_font);
    }
    return self->hb_font;
}

void
cell_metrics(PyObject *s, unsigned int* cell_width, unsigned int* cell_height, unsigned int* baseline, unsigned int* underline_position, unsigned int* underline_thickness) {
    // See https://developer.apple.com/library/content/documentation/StringsTextFonts/Conceptual/TextAndWebiPhoneOS/TypoFeatures/TextSystemFeatures.html
    CTFace *self = (CTFace*)s;
#define count (128 - 32)
    unichar chars[count+1] = {0};
    CGGlyph glyphs[count+1] = {0};
    unsigned int width = 0, w, i;
    for (i = 0; i < count; i++) chars[i] = 32 + i;
    CTFontGetGlyphsForCharacters(self->ct_font, chars, glyphs, count);
    for (i = 0; i < count; i++) {
        if (glyphs[i]) {
            w = (unsigned int)(ceilf(
<<<<<<< HEAD
                        CTFontGetAdvancesForGlyphs(self->font, kCTFontOrientationHorizontal, glyphs+i, NULL, 1)));
            if (w > width) width = w;
        }
    }
    // See https://stackoverflow.com/questions/5511830/how-does-line-spacing-work-in-core-text-and-why-is-it-different-from-nslayoutm
    CGFloat leading = MAX(0, self->leading);
    leading = floor(leading + 0.5);
    CGFloat line_height = floor(self->ascent + 0.5) + floor(self->descent + 0.5) + leading;
    CGFloat ascender_delta = (leading > 0) ? 0 : floor(0.2 * line_height + 0.5);
    return Py_BuildValue("II", width, (unsigned int)(line_height + ascender_delta));
=======
                        CTFontGetAdvancesForGlyphs(self->ct_font, kCTFontOrientationHorizontal, glyphs+i, NULL, 1)));
            if (w > width) width = w;
        }
    }
    *cell_width = MAX(1, width);
    *underline_position = floor(self->ascent - self->underline_position + 0.5);
    *underline_thickness = (unsigned int)ceil(MAX(0.1, self->underline_thickness));
    *baseline = (unsigned int)self->ascent;
    // float line_height = MAX(1, floor(self->ascent + self->descent + MAX(0, self->leading) + 0.5));
    // Let CoreText's layout engine calculate the line height. Slower, but hopefully more accurate.
    CFStringRef ts = CFSTR("test test test test test test test test test test test test test test test test test test test test test test test test test test test test test test test test test test test test test test test test test test test test test test test test test test test test test test test test test test test test test test test test test test test test test test test test test test test test test test test test test test test test test test test test test test test test test test test test test test test test test test test test test");
    CFMutableAttributedStringRef test_string = CFAttributedStringCreateMutable(kCFAllocatorDefault, CFStringGetLength(ts));
    CFAttributedStringReplaceString(test_string, CFRangeMake(0, 0), ts);
    CFAttributedStringSetAttribute(test_string, CFRangeMake(0, CFStringGetLength(ts)), kCTFontAttributeName, self->ct_font);
    CGMutablePathRef path = CGPathCreateMutable();
    CGPathAddRect(path, NULL, CGRectMake(10, 10, 200, 200));
    CTFramesetterRef framesetter = CTFramesetterCreateWithAttributedString(test_string);
    CFRelease(test_string);
    CTFrameRef test_frame = CTFramesetterCreateFrame(framesetter, CFRangeMake(0, 0), path, NULL);
    CGPoint origin1, origin2;
    CTFrameGetLineOrigins(test_frame, CFRangeMake(0, 1), &origin1);
    CTFrameGetLineOrigins(test_frame, CFRangeMake(1, 1), &origin2);
    CGFloat line_height = origin1.y - origin2.y;
    CFRelease(test_frame); CFRelease(path); CFRelease(framesetter);
    *cell_height = MAX(4, (unsigned int)ceilf(line_height));
>>>>>>> 3e85497c
#undef count
}

PyObject*
face_from_descriptor(PyObject *descriptor) {
    CTFontDescriptorRef desc = font_descriptor_from_python(descriptor);
    if (!desc) return NULL;
    CTFontRef font = CTFontCreateWithFontDescriptor(desc, scaled_point_sz(), NULL);
    CFRelease(desc); desc = NULL;
    if (!font) { PyErr_SetString(PyExc_ValueError, "Failed to create CTFont object"); return NULL; }
    return (PyObject*) ct_face(font);
}

PyObject*
face_from_path(const char *path, int UNUSED index) {
    CFStringRef s = CFStringCreateWithCString(NULL, path, kCFStringEncodingUTF8);
    CFURLRef url = CFURLCreateWithFileSystemPath(kCFAllocatorDefault, s, kCFURLPOSIXPathStyle, false);
    CGDataProviderRef dp = CGDataProviderCreateWithURL(url);
    CGFontRef cg_font = CGFontCreateWithDataProvider(dp);
    CTFontRef ct_font = CTFontCreateWithGraphicsFont(cg_font, 0.0, NULL, NULL);
    CFRelease(cg_font); CFRelease(dp); CFRelease(url); CFRelease(s);
    return (PyObject*) ct_face(ct_font);
}

PyObject*
specialize_font_descriptor(PyObject *base_descriptor) {
    Py_INCREF(base_descriptor);
    return base_descriptor;
}

static uint8_t *render_buf = NULL;
static size_t render_buf_sz = 0;
static CGGlyph glyphs[128];
static CGRect boxes[128];
static CGPoint positions[128];

static void
finalize(void) {
    free(render_buf);
}


static inline void
render_color_glyph(CTFontRef font, uint8_t *buf, int glyph_id, unsigned int width, unsigned int height, unsigned int baseline) {
    CGColorSpaceRef color_space = CGColorSpaceCreateDeviceRGB();
    if (color_space == NULL) fatal("Out of memory");
    CGContextRef ctx = CGBitmapContextCreate(buf, width, height, 8, 4 * width, color_space, kCGImageAlphaPremultipliedLast | kCGBitmapByteOrderDefault);
    if (ctx == NULL) fatal("Out of memory");
    CGContextSetShouldAntialias(ctx, true);
    CGContextSetShouldSmoothFonts(ctx, true);  // sub-pixel antialias
<<<<<<< HEAD
    CGContextSetShouldSubpixelQuantizeFonts(ctx, true);
    CGContextSetShouldSubpixelPositionFonts(ctx, true);
    CGContextSetRGBFillColor(ctx, 1, 1, 1, 1); // white glyphs
    CGAffineTransform transform = CGAffineTransformIdentity;
    CGContextSetTextDrawingMode(ctx, kCGTextFill);
    CGGlyph glyph = glyphs[0];
    if (glyph) {
        // TODO: Scale the glyph if its bbox is larger than the image by using a non-identity transform
        /* CGRect rect = CTFontGetBoundingRectsForGlyphs(font, kCTFontOrientationHorizontal, glyphs, 0, 1); */
        CGContextSetTextMatrix(ctx, transform);
        CGFloat pos_y = height - self->ascent;
        CGContextSetTextPosition(ctx, 0, pos_y);
        CTFontDrawGlyphs(font, &glyph, &CGPointZero, 1, ctx);
=======
    CGContextSetRGBFillColor(ctx, 1, 1, 1, 1);
    CGAffineTransform transform = CGAffineTransformIdentity;
    CGContextSetTextDrawingMode(ctx, kCGTextFill);
    CGGlyph glyph = glyph_id;
    CGContextSetTextMatrix(ctx, transform);
    CGContextSetTextPosition(ctx, -boxes[0].origin.x, MAX(2, height - 1.2f * baseline));  // lower the emoji a bit so its bottom is not on the baseline
    CGPoint p = CGPointMake(0, 0);
    CTFontDrawGlyphs(font, &glyph, &p, 1, ctx);
    CGContextRelease(ctx);
    CGColorSpaceRelease(color_space);
    for (size_t r = 0; r < width; r++) {
        for (size_t c = 0; c < height; c++, buf += 4) {
            uint32_t px = (buf[0] << 24) | (buf[1] << 16) | (buf[2] << 8) | buf[3];
            *((pixel*)buf) = px;
        }
>>>>>>> 3e85497c
    }
}

static inline void
ensure_render_space(size_t width, size_t height) {
    if (render_buf_sz >= width * height) return;
    free(render_buf);
    render_buf_sz = width * height;
    render_buf = malloc(render_buf_sz);
    if (render_buf == NULL) fatal("Out of memory");
}

static inline void
render_glyphs(CTFontRef font, unsigned int width, unsigned int height, unsigned int baseline, unsigned int num_glyphs) {
    memset(render_buf, 0, render_buf_sz);
    CGColorSpaceRef gray_color_space = CGColorSpaceCreateDeviceGray();
    CGContextRef render_ctx = CGBitmapContextCreate(render_buf, width, height, 8, width, gray_color_space, (kCGBitmapAlphaInfoMask & kCGImageAlphaNone));
    if (render_ctx == NULL || gray_color_space == NULL) fatal("Out of memory");
    CGContextSetShouldAntialias(render_ctx, true);
    CGContextSetShouldSmoothFonts(render_ctx, true);
    CGContextSetGrayFillColor(render_ctx, 1, 1); // white glyphs
    CGContextSetTextDrawingMode(render_ctx, kCGTextFill);
    CGContextSetTextMatrix(render_ctx, CGAffineTransformIdentity);
    CGContextSetTextPosition(render_ctx, 0, height - baseline);
    CTFontDrawGlyphs(font, glyphs, positions, num_glyphs, render_ctx);
}

static inline bool
do_render(CTFontRef ct_font, bool bold, bool italic, hb_glyph_info_t *info, hb_glyph_position_t *hb_positions, unsigned int num_glyphs, pixel *canvas, unsigned int cell_width, unsigned int cell_height, unsigned int num_cells, unsigned int baseline, bool *was_colored, bool allow_resize) {
    unsigned int canvas_width = cell_width * num_cells;
    CGRect br = CTFontGetBoundingRectsForGlyphs(ct_font, kCTFontOrientationHorizontal, glyphs, boxes, num_glyphs);
    if (allow_resize) {
        // Resize glyphs that would bleed into neighboring cells, by scaling the font size
        float right = 0;
        for (unsigned i=0; i < num_glyphs; i++) right = MAX(right, boxes[i].origin.x + boxes[i].size.width);
        if (!bold && !italic && right > canvas_width + 1) {
            CGFloat sz = CTFontGetSize(ct_font);
            sz *= canvas_width / right;
            CTFontRef new_font = CTFontCreateCopyWithAttributes(ct_font, sz, NULL, NULL);
            bool ret = do_render(new_font, bold, italic, info, hb_positions, num_glyphs, canvas, cell_width, cell_height, num_cells, baseline, was_colored, false);
            CFRelease(new_font);
            return ret;
        }
    }
    for (unsigned i=0; i < num_glyphs; i++) {
        positions[i].x = MAX(0, -boxes[i].origin.x) + hb_positions[i].x_offset / 64.f;
        positions[i].y = hb_positions[i].y_offset / 64.f;
    }
    if (*was_colored) {
        render_color_glyph(ct_font, (uint8_t*)canvas, info[0].codepoint, cell_width * num_cells, cell_height, baseline);
    } else {
        ensure_render_space(canvas_width, cell_height);
        render_glyphs(ct_font, canvas_width, cell_height, baseline, num_glyphs);
        Region src = {.bottom=cell_height, .right=canvas_width}, dest = {.bottom=cell_height, .right=canvas_width};
        render_alpha_mask(render_buf, canvas, &src, &dest, canvas_width, canvas_width);
    }
    if (num_cells > 1) {
        // center glyphs
        CGFloat delta = canvas_width - br.size.width;
        if (delta > 1) right_shift_canvas(canvas, canvas_width, cell_height, (unsigned)(delta / 2.f));
    }
    return true;
}

bool
render_glyphs_in_cells(PyObject *s, bool bold, bool italic, hb_glyph_info_t *info, hb_glyph_position_t *hb_positions, unsigned int num_glyphs, pixel *canvas, unsigned int cell_width, unsigned int cell_height, unsigned int num_cells, unsigned int baseline, bool *was_colored) {
    CTFace *self = (CTFace*)s;
    for (unsigned i=0; i < num_glyphs; i++) glyphs[i] = info[i].codepoint;
    return do_render(self->ct_font, bold, italic, info, hb_positions, num_glyphs, canvas, cell_width, cell_height, num_cells, baseline, was_colored, true);
}



// Boilerplate {{{

static PyObject*
display_name(CTFace *self) {
    CFStringRef dn = CTFontCopyDisplayName(self->ct_font);
    const char *d = convert_cfstring(dn, true);
    return Py_BuildValue("s", d);
}

static PyMethodDef methods[] = {
    METHODB(display_name, METH_NOARGS),
    {NULL}  /* Sentinel */
};

static PyObject *
<<<<<<< HEAD
repr(Face *self) {
    char buf[400] = {0};
=======
repr(CTFace *self) {
    char buf[1024] = {0};
>>>>>>> 3e85497c
    snprintf(buf, sizeof(buf)/sizeof(buf[0]), "ascent=%.1f, descent=%.1f, leading=%.1f, point_sz=%.1f, scaled_point_sz=%.1f, underline_position=%.1f underline_thickness=%.1f",
        (self->ascent), (self->descent), (self->leading), (self->point_sz), (self->scaled_point_sz), (self->underline_position), (self->underline_thickness));
    return PyUnicode_FromFormat(
        "Face(family=%U, full_name=%U, postscript_name=%U, path=%U, units_per_em=%u, %s)",
        self->family_name, self->full_name, self->postscript_name, self->path, self->units_per_em, buf
    );
}


static PyMethodDef module_methods[] = {
    METHODB(coretext_all_fonts, METH_NOARGS),
    {NULL, NULL, 0, NULL}        /* Sentinel */
};

static PyMemberDef members[] = {
#define MEM(name, type) {#name, type, offsetof(CTFace, name), READONLY, #name}
    MEM(units_per_em, T_UINT),
    MEM(point_sz, T_FLOAT),
    MEM(scaled_point_sz, T_FLOAT),
    MEM(ascent, T_FLOAT),
    MEM(descent, T_FLOAT),
    MEM(leading, T_FLOAT),
    MEM(underline_position, T_FLOAT),
    MEM(underline_thickness, T_FLOAT),
    MEM(family_name, T_OBJECT),
    MEM(path, T_OBJECT),
    MEM(full_name, T_OBJECT),
    MEM(postscript_name, T_OBJECT),
    {NULL}  /* Sentinel */
};

PyTypeObject CTFace_Type = {
    PyVarObject_HEAD_INIT(NULL, 0)
    .tp_name = "fast_data_types.CTFace",
<<<<<<< HEAD
    .tp_basicsize = sizeof(Face),
=======
    .tp_basicsize = sizeof(CTFace),
>>>>>>> 3e85497c
    .tp_dealloc = (destructor)dealloc,
    .tp_flags = Py_TPFLAGS_DEFAULT,
    .tp_doc = "CoreText Font face",
    .tp_methods = methods,
    .tp_members = members,
<<<<<<< HEAD
    .tp_new = new,
=======
>>>>>>> 3e85497c
    .tp_repr = (reprfunc)repr,
};


<<<<<<< HEAD
=======

>>>>>>> 3e85497c
int
init_CoreText(PyObject *module) {
    if (PyType_Ready(&CTFace_Type) < 0) return 0;
    if (PyModule_AddObject(module, "CTFace", (PyObject *)&CTFace_Type) != 0) return 0;
    if (PyModule_AddFunctions(module, module_methods) != 0) return 0;
    if (Py_AtExit(finalize) != 0) {
        PyErr_SetString(PyExc_RuntimeError, "Failed to register the CoreText at exit handler");
        return false;
    }
    return 1;
}

// }}}<|MERGE_RESOLUTION|>--- conflicted
+++ resolved
@@ -240,18 +240,6 @@
     for (i = 0; i < count; i++) {
         if (glyphs[i]) {
             w = (unsigned int)(ceilf(
-<<<<<<< HEAD
-                        CTFontGetAdvancesForGlyphs(self->font, kCTFontOrientationHorizontal, glyphs+i, NULL, 1)));
-            if (w > width) width = w;
-        }
-    }
-    // See https://stackoverflow.com/questions/5511830/how-does-line-spacing-work-in-core-text-and-why-is-it-different-from-nslayoutm
-    CGFloat leading = MAX(0, self->leading);
-    leading = floor(leading + 0.5);
-    CGFloat line_height = floor(self->ascent + 0.5) + floor(self->descent + 0.5) + leading;
-    CGFloat ascender_delta = (leading > 0) ? 0 : floor(0.2 * line_height + 0.5);
-    return Py_BuildValue("II", width, (unsigned int)(line_height + ascender_delta));
-=======
                         CTFontGetAdvancesForGlyphs(self->ct_font, kCTFontOrientationHorizontal, glyphs+i, NULL, 1)));
             if (w > width) width = w;
         }
@@ -277,7 +265,6 @@
     CGFloat line_height = origin1.y - origin2.y;
     CFRelease(test_frame); CFRelease(path); CFRelease(framesetter);
     *cell_height = MAX(4, (unsigned int)ceilf(line_height));
->>>>>>> 3e85497c
 #undef count
 }
 
@@ -328,21 +315,8 @@
     if (ctx == NULL) fatal("Out of memory");
     CGContextSetShouldAntialias(ctx, true);
     CGContextSetShouldSmoothFonts(ctx, true);  // sub-pixel antialias
-<<<<<<< HEAD
-    CGContextSetShouldSubpixelQuantizeFonts(ctx, true);
-    CGContextSetShouldSubpixelPositionFonts(ctx, true);
-    CGContextSetRGBFillColor(ctx, 1, 1, 1, 1); // white glyphs
-    CGAffineTransform transform = CGAffineTransformIdentity;
-    CGContextSetTextDrawingMode(ctx, kCGTextFill);
-    CGGlyph glyph = glyphs[0];
-    if (glyph) {
-        // TODO: Scale the glyph if its bbox is larger than the image by using a non-identity transform
-        /* CGRect rect = CTFontGetBoundingRectsForGlyphs(font, kCTFontOrientationHorizontal, glyphs, 0, 1); */
-        CGContextSetTextMatrix(ctx, transform);
-        CGFloat pos_y = height - self->ascent;
-        CGContextSetTextPosition(ctx, 0, pos_y);
-        CTFontDrawGlyphs(font, &glyph, &CGPointZero, 1, ctx);
-=======
+    // CGContextSetShouldSubpixelQuantizeFonts(ctx, true);
+    // CGContextSetShouldSubpixelPositionFonts(ctx, true);
     CGContextSetRGBFillColor(ctx, 1, 1, 1, 1);
     CGAffineTransform transform = CGAffineTransformIdentity;
     CGContextSetTextDrawingMode(ctx, kCGTextFill);
@@ -358,7 +332,6 @@
             uint32_t px = (buf[0] << 24) | (buf[1] << 16) | (buf[2] << 8) | buf[3];
             *((pixel*)buf) = px;
         }
->>>>>>> 3e85497c
     }
 }
 
@@ -447,13 +420,8 @@
 };
 
 static PyObject *
-<<<<<<< HEAD
-repr(Face *self) {
-    char buf[400] = {0};
-=======
 repr(CTFace *self) {
     char buf[1024] = {0};
->>>>>>> 3e85497c
     snprintf(buf, sizeof(buf)/sizeof(buf[0]), "ascent=%.1f, descent=%.1f, leading=%.1f, point_sz=%.1f, scaled_point_sz=%.1f, underline_position=%.1f underline_thickness=%.1f",
         (self->ascent), (self->descent), (self->leading), (self->point_sz), (self->scaled_point_sz), (self->underline_position), (self->underline_thickness));
     return PyUnicode_FromFormat(
@@ -488,28 +456,16 @@
 PyTypeObject CTFace_Type = {
     PyVarObject_HEAD_INIT(NULL, 0)
     .tp_name = "fast_data_types.CTFace",
-<<<<<<< HEAD
-    .tp_basicsize = sizeof(Face),
-=======
     .tp_basicsize = sizeof(CTFace),
->>>>>>> 3e85497c
     .tp_dealloc = (destructor)dealloc,
     .tp_flags = Py_TPFLAGS_DEFAULT,
     .tp_doc = "CoreText Font face",
     .tp_methods = methods,
     .tp_members = members,
-<<<<<<< HEAD
-    .tp_new = new,
-=======
->>>>>>> 3e85497c
     .tp_repr = (reprfunc)repr,
 };
 
 
-<<<<<<< HEAD
-=======
-
->>>>>>> 3e85497c
 int
 init_CoreText(PyObject *module) {
     if (PyType_Ready(&CTFace_Type) < 0) return 0;
