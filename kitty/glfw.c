--- conflicted
+++ resolved
@@ -55,13 +55,8 @@
 static WindowWrapper* the_window = NULL;
 update_viewport_size_func update_viewport_size = NULL;
 
-<<<<<<< HEAD
-static void
-framebuffer_size_callback(GLFWwindow UNUSED *w, int width, int height) {
-=======
-static void 
+static void
 framebuffer_size_callback(GLFWwindow *w, int width, int height) {
->>>>>>> 0ad9149c
     if (width > 100 && height > 100) {
         update_viewport_size(width, height);
         update_viewport(w);
@@ -87,11 +82,7 @@
 
 static void
 mouse_button_callback(GLFWwindow *w, int button, int action, int mods) {
-<<<<<<< HEAD
-    if (!global_state.mouse_visible) { glfwSetInputMode(w, GLFW_CURSOR, GLFW_CURSOR_NORMAL); global_state.mouse_visible = true; }
-=======
-    if (glfwGetInputMode(w, GLFW_CURSOR) != GLFW_CURSOR_NORMAL) { glfwSetInputMode(w, GLFW_CURSOR, GLFW_CURSOR_NORMAL); } 
->>>>>>> 0ad9149c
+    if (glfwGetInputMode(w, GLFW_CURSOR) != GLFW_CURSOR_NORMAL) { glfwSetInputMode(w, GLFW_CURSOR, GLFW_CURSOR_NORMAL); }
     double now = monotonic();
     global_state.last_mouse_activity_at = now;
     if (button >= 0 && (unsigned int)button < sizeof(global_state.mouse_button_pressed)/sizeof(global_state.mouse_button_pressed[0])) {
@@ -102,11 +93,7 @@
 
 static void
 cursor_pos_callback(GLFWwindow *w, double x, double y) {
-<<<<<<< HEAD
-    if (!global_state.mouse_visible) { glfwSetInputMode(w, GLFW_CURSOR, GLFW_CURSOR_NORMAL); global_state.mouse_visible = true; }
-=======
-    if (glfwGetInputMode(w, GLFW_CURSOR) != GLFW_CURSOR_NORMAL) { glfwSetInputMode(w, GLFW_CURSOR, GLFW_CURSOR_NORMAL); } 
->>>>>>> 0ad9149c
+    if (glfwGetInputMode(w, GLFW_CURSOR) != GLFW_CURSOR_NORMAL) { glfwSetInputMode(w, GLFW_CURSOR, GLFW_CURSOR_NORMAL); }
     double now = monotonic();
     global_state.last_mouse_activity_at = now;
     global_state.cursor_blink_zero_time = now;
@@ -117,11 +104,7 @@
 
 static void
 scroll_callback(GLFWwindow *w, double xoffset, double yoffset) {
-<<<<<<< HEAD
-    if (!global_state.mouse_visible) { glfwSetInputMode(w, GLFW_CURSOR, GLFW_CURSOR_NORMAL); global_state.mouse_visible = true; }
-=======
-    if (glfwGetInputMode(w, GLFW_CURSOR) != GLFW_CURSOR_NORMAL) { glfwSetInputMode(w, GLFW_CURSOR, GLFW_CURSOR_NORMAL); } 
->>>>>>> 0ad9149c
+    if (glfwGetInputMode(w, GLFW_CURSOR) != GLFW_CURSOR_NORMAL) { glfwSetInputMode(w, GLFW_CURSOR, GLFW_CURSOR_NORMAL); }
     double now = monotonic();
     global_state.last_mouse_activity_at = now;
     scroll_event(xoffset, yoffset);
@@ -130,10 +113,6 @@
 static void
 window_focus_callback(GLFWwindow UNUSED *w, int focused) {
     global_state.application_focused = focused ? true : false;
-<<<<<<< HEAD
-    if (focused && !global_state.mouse_visible) { glfwSetInputMode(w, GLFW_CURSOR, GLFW_CURSOR_NORMAL); global_state.mouse_visible = true; }
-=======
->>>>>>> 0ad9149c
     double now = monotonic();
     global_state.last_mouse_activity_at = now;
     global_state.cursor_blink_zero_time = now;
