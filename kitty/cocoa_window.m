--- conflicted
+++ resolved
@@ -140,16 +140,9 @@
     [title release];
 }
 
-<<<<<<< HEAD
-PyObject*
-cocoa_make_window_resizable(PyObject UNUSED *self, PyObject *window_id) {
-    NSWindow *window = (NSWindow*)PyLong_AsVoidPtr(window_id);
-=======
 bool
 cocoa_make_window_resizable(void *w) {
     NSWindow *window = (NSWindow*)w;
->>>>>>> 3e85497c
-
     @try {
         [window setStyleMask:
             [window styleMask] | NSWindowStyleMaskResizable];
@@ -160,10 +153,6 @@
     return true;
 }
 
-<<<<<<< HEAD
-
-=======
->>>>>>> 3e85497c
 PyObject*
 cocoa_get_lang(PyObject UNUSED *self) {
     NSString* locale = nil;
