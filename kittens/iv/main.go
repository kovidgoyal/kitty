package main

import (
	"encoding/base64"
	"fmt"
	"image"
	_ "image/jpeg"
	"image/png"
	_ "image/png"
	"io/fs"
	"log"
	"os"
	"os/signal"
	"path/filepath"
	"strings"
	"sync"
	"syscall"
	"time"

	"github.com/eiannone/keyboard"
	"github.com/nfnt/resize"
	"github.com/spf13/cobra"
	"golang.org/x/sys/unix"
	"gonum.org/v1/gonum/mat"
	"gopkg.in/yaml.v2"
)

func init() {
    globalImageCoordinates = make(map[string][2]int)
}

var rootCmd = &cobra.Command{
	Use:   "icat [directory]",
	Short: "Kitten to display images in a grid layout in Kitty terminal",
	Run:   session,
}

// Will contain all the window parameters
type windowParameters struct {
	Row    uint16
	Col    uint16
	xPixel uint16
	yPixel uint16
}

// Will contain Global Navigation
type navigationParameters struct {
	imageIndex int // Index of the Image selected as per globalImages
    x int          // Horizontal Grid Coordinate
    y int          // Vertical Grid Coordinate
}

// To hold info the image , it's height and width 
type ImageInfo struct {
    Path   string
    Width  int
    Height int
}

// For matrix calculations ,could be useful for more complex image manipulations in the future.
type Matrix2D struct {
    mat *mat.Dense
}

type Config struct {
    GridParam struct {
        XParam int `yaml:"x_param"`
        YParam int `yaml:"y_param"`
    } `yaml:"grid_param"`
}

type ImageBound struct {
	xBound int
	yBound int
}

type ImageCoordinates map[string][2]int

var (
    globalWindowParameters windowParameters // Contains Global Level Window Parameters
    globalConfig Config
    globalNavigation navigationParameters
    globalImages []string
    globalImagePages [][]string
	globalImageBound ImageBound
	globalImageCoordinates ImageCoordinates
)

func xyToIndex(x, y, x_param int) int {
    return y*x_param + x
}

func indexToXY(index, x_param int) (int, int) {
    y := index / x_param
    x := index % x_param
    return x, y
}

<<<<<<< HEAD
/// NOT NEEDED SINCE USING RESIZE METHOD 
// // creates a new 2D matrix
// func NewMatrix2D() *Matrix2D {
//     return &Matrix2D{mat: mat.NewDense(3, 3, nil)}
// }

// // This will set the scale factors for the matrix for transformation later 
// func (m *Matrix2D) Scale(sx, sy float64) {
//     m.mat.Set(0, 0, sx)
//     m.mat.Set(1, 1, sy)
//     m.mat.Set(2, 2, 1)
// }

// //This will set the translation factors for the matrix for transformation later 
// func (m *Matrix2D) Translate(tx, ty float64) {
//     m.mat.Set(0, 2, tx)
//     m.mat.Set(1, 2, ty)
// }

// // applies the transformation to a point
// func (m *Matrix2D) Transform(x, y float64) (float64, float64) {
//     point := mat.NewDense(3, 1, []float64{x, y, 1})
//     result := mat.NewDense(3, 1, nil)
//     result.Mul(m.mat, point)
//     return result.At(0, 0), result.At(1, 0)
// }


//========= CODE FOR FINDING COORDS OF AN IMAGE IN THE GRID (AS PER IT's RESOLUTION)=========

// To retrieve the dimensions of an image
func GetImageInfo(path string) (ImageInfo, error) {
    file, err := os.Open(path)
    if err != nil {
        return ImageInfo{}, err
    }
    defer file.Close()

    img, _, err := image.DecodeConfig(file)
    if err != nil {
        return ImageInfo{}, err
    }

    return ImageInfo{Path: path, Width: img.Width, Height: img.Height}, nil
}


//determines if an image fits in the grid and scales if necessary
func FitImageToGrid(img ImageInfo, gridWidth, gridHeight int) (int, int, bool) {
    if img.Width <= gridWidth && img.Height <= gridHeight {
        return img.Width, img.Height, true
    }

    aspectRatio := float64(img.Width) / float64(img.Height)
    gridRatio := float64(gridWidth) / float64(gridHeight)

    var newWidth, newHeight int
    if aspectRatio > gridRatio {
        newWidth = gridWidth
        newHeight = int(float64(gridWidth) / aspectRatio)
    } else {
        newHeight = gridHeight
        newWidth = int(float64(gridHeight) * aspectRatio)
    }

    return newWidth, newHeight, false
}

// calculates the position to center an image in a grid cell
func CenterImageInGrid(imgWidth, imgHeight, gridWidth, gridHeight int) (int, int) {
    x := (gridWidth - imgWidth) / 2
    y := (gridHeight - imgHeight) / 2
    return x, y
}


//  scales an image to fit the grid and centers it
func ScaleAndCenterImage(img image.Image, gridWidth, gridHeight int) (image.Image, int, int) {
	bounds := img.Bounds()
    imgWidth, imgHeight := bounds.Dx(), bounds.Dy()
    
    newWidth, newHeight, fits := FitImageToGrid(ImageInfo{Width: imgWidth, Height: imgHeight}, gridWidth, gridHeight)
    
    var scaledImg image.Image
    if !fits {
        // Use 0 for one of the dimensions to maintain aspect ratio 
        if float64(newWidth)/float64(imgWidth) < float64(newHeight)/float64(imgHeight) {
            scaledImg = resize.Resize(uint(newWidth), 0, img, resize.Lanczos3)
        } else {
            scaledImg = resize.Resize(0, uint(newHeight), img, resize.Lanczos3)
        }
    } else {
        scaledImg = img
    }
    
    // Recalculate dimensions after scaling
    scaledBounds := scaledImg.Bounds()
    finalWidth, finalHeight := scaledBounds.Dx(), scaledBounds.Dy()
    
    x, y := CenterImageInGrid(finalWidth, finalHeight, gridWidth, gridHeight)
    return scaledImg, x, y
}

//Converts stored coordinates to actual grid positions

// Example calculation:
// Let's assume we have a 3x2 grid layout (3 columns, 2 rows) in a terminal window of 600x400 pixels.
// Our globalImageBound would be calculated as:
//   xBound = 600 / 3 = 200 pixels (width of each grid cell)
//   yBound = 400 / 2 = 200 pixels (height of each grid cell)
//
// Now, let's convert the stored coordinate (1, 1) to its actual position:
//
// Input:
//   x = 1, y = 1
//   globalImageBound.xBound = 200, globalImageBound.yBound = 200
//
// Calculation:
//   actualX = x * globalImageBound.xBound = 1 * 200 = 200
//   actualY = y * globalImageBound.yBound = 1 * 200 = 200
//
// Result:
//   The actual top-left corner of the grid cell for (1, 1) is (200, 200) in pixel coordinates.
//
// This means:
// - (0, 0) would be at (0, 0) in pixels
// - (1, 0) would be at (200, 0) in pixels
// - (2, 0) would be at (400, 0) in pixels
// - (0, 1) would be at (0, 200) in pixels
// - (1, 1) would be at (200, 200) in pixels
// - (2, 1) would be at (400, 200) in pixels

func ConvertToActualGridPosition(x, y int, globalImageBound ImageBound) (int, int) {
    actualX := x * globalImageBound.xBound
    actualY := y * globalImageBound.yBound
    return actualX, actualY
}


// main function to handle image placement
func PlaceImageInGrid(imagePath string, x, y int, globalImageBound ImageBound, globalWindowParameters windowParameters) (image.Image, int, int, error) {
    // Convert stored coordinates to actual grid positions
    actualX, actualY := ConvertToActualGridPosition(x, y, globalImageBound)

    // Get image info
    _, err := GetImageInfo(imagePath)
    if err != nil {
        return nil, 0, 0, err
    }

    // Calculate grid cell dimensions
    gridWidth := int(globalWindowParameters.xPixel) / globalConfig.GridParam.XParam
    gridHeight := int(globalWindowParameters.yPixel) / globalConfig.GridParam.YParam

    // Load the image to get its info
    file, err := os.Open(imagePath)
    if err != nil {
        return nil, 0, 0, err
    }
    defer file.Close()

    img, _, err := image.Decode(file)
    if err != nil {
        return nil, 0, 0, err
    }

    // Scale and center the image
    scaledImg, offsetX, offsetY := ScaleAndCenterImage(img, gridWidth, gridHeight)

    // Calculate the final position using actual grid positions
    finalX := actualX*gridWidth + offsetX
    finalY := actualY*gridHeight + offsetY

    return scaledImg, -finalX, -finalY, nil
}

func debugPrintImage(imagePath string, width, height, x, y int) {
    fmt.Printf("Debug: Image %s (size: %dx%d) placed at position (%d, %d)\n", imagePath, width, height, x, y)
}

// Assign Coordinates to each Image in a Page
//func pageCoordinater() {
//	globalImageBound.xBound = int(globalWindowParameters.Row) / globalConfig.GridParam.XParam
//	globalImageBound.yBound = int(globalWindowParameters.Col) / globalConfig.GridParam.YParam
//
//	for imageIndex, imagePath := range globalImages {
//		x, y := indexToXY(imageIndex, globalConfig.GridParam.XParam)
//		coordinates := [2]int{x, y}
//		globalImageCoordinates[imagePath] = coordinates
//	}
//
//	fmt.Println(globalImageCoordinates)
//}

=======
>>>>>>> 4c67bdba
func pageCoordinater() {

	globalImageBound.xBound = int(globalWindowParameters.Row) / globalConfig.GridParam.XParam
    globalImageBound.yBound = int(globalWindowParameters.Col) / globalConfig.GridParam.YParam

    fmt.Printf("xBound: %d, yBound: %d\n", globalImageBound.xBound, globalImageBound.yBound)
    fmt.Printf("Number of images: %d\n", len(globalImages))

    for imageIndex, imagePath := range globalImages {
        x, y := indexToXY(imageIndex, globalConfig.GridParam.XParam)
        coordinates := [2]int{globalImageBound.xBound * x, globalImageBound.yBound * y}
        globalImageCoordinates[imagePath] = coordinates
    }

    fmt.Println("Final globalImageCoordinates:")
    for path, coord := range globalImageCoordinates {
        fmt.Printf("%s: (%d, %d)\n", path, coord[0], coord[1])
    }
}

func pageCoordinater2() {

	fmt.Printf("globalWindowParameters.Row: %d\n", globalWindowParameters.Row)
    fmt.Printf("globalWindowParameters.Col: %d\n", globalWindowParameters.Col)
    fmt.Printf("globalConfig.GridParam.XParam: %d\n", globalConfig.GridParam.XParam)
    fmt.Printf("globalConfig.GridParam.YParam: %d\n", globalConfig.GridParam.YParam)

    globalImageBound.xBound = int(globalWindowParameters.Row) / globalConfig.GridParam.XParam
    globalImageBound.yBound = int(globalWindowParameters.Col) / globalConfig.GridParam.YParam

    fmt.Printf("xBound: %d, yBound: %d\n", globalImageBound.xBound, globalImageBound.yBound)
    fmt.Printf("Number of images: %d\n", len(globalImages))
    fmt.Printf("XParam: %d\n", globalConfig.GridParam.XParam)

    for imageIndex, imagePath := range globalImages {
        x, y := indexToXY(imageIndex, globalConfig.GridParam.XParam)
        fmt.Printf("Before multiplication - imageIndex: %d, x: %d, y: %d\n", imageIndex, x, y)

        coordinates := [2]int{globalImageBound.xBound * x, globalImageBound.yBound * y}
        globalImageCoordinates[imagePath] = coordinates

        fmt.Printf("After multiplication - imagePath: %s, coordinates: (%d, %d)\n", imagePath, coordinates[0], coordinates[1])
    }

    fmt.Println("Final globalImageCoordinates:")
    for path, coord := range globalImageCoordinates {
        fmt.Printf("%s: (%d, %d)\n", path, coord[0], coord[1])
    }
}

// This function takes globalConfig struct and parses the YAML data
func loadConfig(filename string) error {
    data, err := os.ReadFile(filename)
    if err != nil {
        log.Printf("Error reading file: %v", err)
        return err
    }

    err = yaml.Unmarshal(data, &globalConfig)
    if err != nil {
        log.Printf("Error unmarshaling YAML: %v", err)
        return err
    }

    return nil
}

// Gets the window size and modifies the globalWindowParameters (global struct)
func getWindowSize(window windowParameters) error {
	var err error
	var f *os.File

	// Read the window size from device drivers and print them
	if f, err = os.OpenFile("/dev/tty", unix.O_NOCTTY|unix.O_CLOEXEC|unix.O_NDELAY|unix.O_RDWR, 0666); err == nil {
		var sz *unix.Winsize
		if sz, err = unix.IoctlGetWinsize(int(f.Fd()), unix.TIOCGWINSZ); err == nil {
			fmt.Printf("rows: %v columns: %v width: %v height %v\n", sz.Row, sz.Col, sz.Xpixel, sz.Ypixel)
			window.Row = sz.Row
			window.Col = sz.Col
			window.xPixel = sz.Xpixel
			window.yPixel = sz.Ypixel
			return nil
		}
	}

	fmt.Fprintln(os.Stderr, err)
	// os.Exit(1)

    return err
}

// Function handler for changes in window sizes (will be added to goroutines)
func handleWindowSizeChange() {
	err := getWindowSize(globalWindowParameters)
	if err != nil {
		fmt.Println("Error getting window size:", err)
	}
}

// Checks if a given file is an image
func isImage(fileName string) bool {
	extensions := []string{".jpg", ".jpeg", ".png", ".gif", ".bmp"}
	ext := strings.ToLower(filepath.Ext(fileName))
	for _, e := range extensions {
		if ext == e {
			return true
		}
	}
	return false
}

// findImages recursively searches for image files in the given directory
func discoverImages(dir string) error {
	err := filepath.WalkDir(dir, func(path string, d fs.DirEntry, err error) error {
		if err != nil {
			return err
		}
		if !d.IsDir() && isImage(d.Name()) {
			globalImages = append(globalImages, path)
		}
		return nil
	})
	if err != nil {
		return fmt.Errorf("error walking directory: %w", err)
	}
	return nil
}

// Resizes images, return
func resizeImage(img image.Image, width, height uint) image.Image {
    return resize.Resize(width, height, img, resize.Lanczos3)
}

func imageToBase64(img image.Image) (string, error) {
    var buf strings.Builder
    err := png.Encode(&buf, img)
    if err != nil {
        return "", err
    }
    encoded := base64.StdEncoding.EncodeToString([]byte(buf.String()))
    return encoded, nil
}

func loadImage(filePath string) (image.Image, error) {
    file, err := os.Open(filePath)
    if err != nil {
        return nil, err
    }
    defer file.Close()

    img, _, err := image.Decode(file)
    if err != nil {
        return nil, err
    }
    return img, nil
}

// Print image to Kitty Terminal
func printImageToKitty(encoded string, width, height int) {
    fmt.Printf("\x1b_Gf=1,t=%d,%d;x=%s\x1b\\", width, height, encoded)
}

func readKeyboardInput(navParams *navigationParameters, wg *sync.WaitGroup) {
	defer wg.Done()

	// Open the keyboard
	if err := keyboard.Open(); err != nil {
		log.Fatal(err)
	}
	defer keyboard.Close()

	fmt.Println("Press 'h' to increment x, 'l' to decrement x, 'j' to increment y, 'k' to decrement y.")
	fmt.Println("Press 'Ctrl+C' to exit.")

	for {
		// Read the key event
		char, key, err := keyboard.GetSingleKey()
		if err != nil {
			log.Fatal(err)
		}

		// Handle the key event
		switch char {
		case 'h':
			if (navParams.x > 0) {
				navParams.x--
			}
		case 'l':
			navParams.x++
		case 'j':
			navParams.y++
		case 'k':
            if (navParams.y > 0) { // cursor is at the top most part of the screen
			    navParams.y--
		    }
        }

		// Update the image index which locates the image index to
		navParams.imageIndex = xyToIndex(navParams.x, navParams.y, globalConfig.GridParam.XParam)

		// Print the current state of navigation parameters
		fmt.Printf("Current navigation parameters (in goroutine): %+v\n", *navParams)

		// Exit the loop if 'Ctrl+C' is pressed
		if key == keyboard.KeyCtrlC {
			break
		}
    var xParam int = globalConfig.GridParam.XParam
    var yParam int = globalConfig.GridParam.YParam

    for i := 0; i < len(globalImages); i += xParam {
        end := i + xParam
        if end > len(globalImages) {
            end = len(globalImages)
        }

        row := globalImages[i:end]
        globalImagePages = append(globalImagePages, row)

        if len(globalImagePages) == yParam {
            break
        }
    }
}

// Routine for session - kitten will run in this space
func session(cmd *cobra.Command, args []string) {

	// Check for Arguements
	if len(args) == 0 {
		fmt.Println("Please specify a directory")
		os.Exit(1)
	}

	// Get directory name and discover images
	dir := args[0]
	err := discoverImages(dir)
	if err != nil {
		fmt.Printf("Error discovering images: %v\n", err)
		os.Exit(1)
	}

	sigs := make(chan os.Signal, 1)
	signal.Notify(sigs, syscall.SIGWINCH)

	// Get the window size initially when kitten is spawned
	handleWindowSizeChange()

	// Goroutine to listen for window size changes
	go func() {
		for {
			sig := <-sigs

            // if window size change syscall is detected, execute the handleWindowSizeChange()
			if sig == syscall.SIGWINCH {
				handleWindowSizeChange()
			}
		}
	}()

    /* Getting Keyboard Inputs into Goroutines
    Here, the keyboard handler with keep updating the globalNavigation and update x and y.
    globalNavigation contains all the global cooridinates, updated regularly and keeps the whole
    program aware of current state of keyboard.
    */

    var keyboardWg sync.WaitGroup
    keyboardWg.Add(1)

    go readKeyboardInput(&globalNavigation, &keyboardWg)

    // Till this point, WindowSize Changes would be handled and stored into globalWindowParameters

    /* Load system configuration from kitty.conf
    Currently, the loadConfig is loading configurations from config.yaml, parsing can be updated later
    */
    err = loadConfig("./config.yaml")
    if (err != nil) {
        fmt.Printf("Error Parsing config file, exiting ....")
        os.Exit(1)
    }

	// globalConfig.GridParam.XParam = 3
	// globalConfig.GridParam.YParam = 2
	fmt.Printf("Window parameters: X = %d, Y = %d\n",
               globalConfig.GridParam.XParam,
               globalConfig.GridParam.YParam)

    // if x_param or y_param are 0, exit
    if (globalConfig.GridParam.XParam == 0 || globalConfig.GridParam.YParam == 0) {
        fmt.Printf("x_param or y_param set to 0, check the system config file for kitty")
        os.Exit(1)
    }

<<<<<<< HEAD
	pageCoordinater()


	for imagePath, coordinates := range globalImageCoordinates {
        x, y := coordinates[0], coordinates[1]
        img, posX, posY, err := PlaceImageInGrid(imagePath, x, y, globalImageBound, globalWindowParameters)
        if err != nil {
            fmt.Printf("Error processing image %s: %v\n", imagePath, err)
            continue
        }
        bounds := img.Bounds()
        debugPrintImage(imagePath, bounds.Dx(), bounds.Dy(), posX, posY)
    }

=======
>>>>>>> 4c67bdba
	time.Sleep(100 * time.Second)

}

func main() {

	if err := rootCmd.Execute(); err != nil {
		fmt.Println(err)
		os.Exit(1)
	}
}<|MERGE_RESOLUTION|>--- conflicted
+++ resolved
@@ -96,7 +96,7 @@
     return x, y
 }
 
-<<<<<<< HEAD
+
 /// NOT NEEDED SINCE USING RESIZE METHOD 
 // // creates a new 2D matrix
 // func NewMatrix2D() *Matrix2D {
@@ -291,8 +291,7 @@
 //	fmt.Println(globalImageCoordinates)
 //}
 
-=======
->>>>>>> 4c67bdba
+
 func pageCoordinater() {
 
 	globalImageBound.xBound = int(globalWindowParameters.Row) / globalConfig.GridParam.XParam
@@ -587,7 +586,7 @@
         os.Exit(1)
     }
 
-<<<<<<< HEAD
+
 	pageCoordinater()
 
 
@@ -602,8 +601,7 @@
         debugPrintImage(imagePath, bounds.Dx(), bounds.Dy(), posX, posY)
     }
 
-=======
->>>>>>> 4c67bdba
+
 	time.Sleep(100 * time.Second)
 
 }
