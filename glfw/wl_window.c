//========================================================================
// GLFW 3.4 Wayland - www.glfw.org
//------------------------------------------------------------------------
// Copyright (c) 2014 Jonas Ådahl <jadahl@gmail.com>
//
// This software is provided 'as-is', without any express or implied
// warranty. In no event will the authors be held liable for any damages
// arising from the use of this software.
//
// Permission is granted to anyone to use this software for any purpose,
// including commercial applications, and to alter it and redistribute it
// freely, subject to the following restrictions:
//
// 1. The origin of this software must not be misrepresented; you must not
//    claim that you wrote the original software. If you use this software
//    in a product, an acknowledgment in the product documentation would
//    be appreciated but is not required.
//
// 2. Altered source versions must be plainly marked as such, and must not
//    be misrepresented as being the original software.
//
// 3. This notice may not be removed or altered from any source
//    distribution.
//
//========================================================================
// It is fine to use C99 in this file because it will not be built with VS
//========================================================================

#define _GNU_SOURCE

#include "internal.h"
#include "backend_utils.h"
#include "memfd.h"
#include "linux_notify.h"
#include "../kitty/monotonic.h"

#include <stdio.h>
#include <stdlib.h>
#include <errno.h>
#include <string.h>
#include <fcntl.h>
#include <sys/mman.h>

static void
setCursorImage(_GLFWwindow* window)
{
    _GLFWcursorWayland defaultCursor = {.shape = GLFW_ARROW_CURSOR};
    _GLFWcursorWayland* cursorWayland = window->cursor ? &window->cursor->wl : &defaultCursor;
    struct wl_cursor_image* image = NULL;
    struct wl_buffer* buffer = NULL;
    struct wl_surface* surface = _glfw.wl.cursorSurface;
    const int scale = window->wl.scale;

    if (cursorWayland->scale < 0) {
        buffer = cursorWayland->buffer;
        toggleTimer(&_glfw.wl.eventLoopData, _glfw.wl.cursorAnimationTimer, 0);
    } else
    {
        if (cursorWayland->scale != scale) {
            struct wl_cursor *newCursor = _glfwLoadCursor(cursorWayland->shape, window->wl.cursorTheme);
            if (newCursor != NULL) {
                cursorWayland->cursor = newCursor;
                cursorWayland->scale = scale;
            } else {
                _glfwInputError(GLFW_PLATFORM_ERROR, "Wayland: late cursor load failed; proceeding with existing cursor");
            }
        }
        if (!cursorWayland->cursor)
            return;
        image = cursorWayland->cursor->images[cursorWayland->currentImage];
        buffer = wl_cursor_image_get_buffer(image);
        if (image->delay && window->cursor) {
            changeTimerInterval(&_glfw.wl.eventLoopData, _glfw.wl.cursorAnimationTimer, ms_to_monotonic_t(image->delay));
            toggleTimer(&_glfw.wl.eventLoopData, _glfw.wl.cursorAnimationTimer, 1);
        } else {
            toggleTimer(&_glfw.wl.eventLoopData, _glfw.wl.cursorAnimationTimer, 0);
        }

        if (!buffer)
            return;

        cursorWayland->width = image->width;
        cursorWayland->height = image->height;
        cursorWayland->xhot = image->hotspot_x;
        cursorWayland->yhot = image->hotspot_y;
    }

    wl_pointer_set_cursor(_glfw.wl.pointer, _glfw.wl.pointerSerial,
                          surface,
                          cursorWayland->xhot / scale,
                          cursorWayland->yhot / scale);
    wl_surface_set_buffer_scale(surface, scale);
    wl_surface_attach(surface, buffer, 0, 0);
    wl_surface_damage(surface, 0, 0,
                      cursorWayland->width, cursorWayland->height);
    wl_surface_commit(surface);
}


static bool checkScaleChange(_GLFWwindow* window)
{
    int scale = 1;
    int i;
    int monitorScale;

    // Check if we will be able to set the buffer scale or not.
    if (_glfw.wl.compositorVersion < 3)
        return false;

    // Get the scale factor from the highest scale monitor that this window is on
    for (i = 0; i < window->wl.monitorsCount; ++i)
    {
        monitorScale = window->wl.monitors[i]->wl.scale;
        if (scale < monitorScale)
            scale = monitorScale;
    }
    if (window->wl.monitorsCount < 1 && _glfw.monitorCount > 0) {
        // The window has not yet been assigned to any monitors, use the primary monitor
        _GLFWmonitor *m = _glfw.monitors[0];
        if (m && m->wl.scale > scale) scale = m->wl.scale;
    }

    // Only change the framebuffer size if the scale changed.
    if (scale != window->wl.scale)
    {
        window->wl.scale = scale;
        wl_surface_set_buffer_scale(window->wl.surface, scale);
        window->wl.cursorTheme = _wlCursorThemeManage(_glfw.wl.cursorThemeManager,
                                                      window->wl.cursorTheme,
                                                      _wlCursorPxFromScale(scale));
        setCursorImage(window);
        return true;
    }
    if (window->wl.monitorsCount > 0 && !window->wl.initial_scale_notified) {
        window->wl.initial_scale_notified = true;
        return true;
    }
    return false;
}

// Makes the surface considered as XRGB instead of ARGB.
static void setOpaqueRegion(_GLFWwindow* window)
{
    struct wl_region* region;

    region = wl_compositor_create_region(_glfw.wl.compositor);
    if (!region)
        return;

    wl_region_add(region, 0, 0, window->wl.width, window->wl.height);
    wl_surface_set_opaque_region(window->wl.surface, region);
    wl_surface_commit(window->wl.surface);
    wl_region_destroy(region);
}


static void resizeFramebuffer(_GLFWwindow* window)
{
    int scale = window->wl.scale;
    int scaledWidth = window->wl.width * scale;
    int scaledHeight = window->wl.height * scale;
    wl_egl_window_resize(window->wl.native, scaledWidth, scaledHeight, 0, 0);
    if (!window->wl.transparent)
        setOpaqueRegion(window);
    _glfwInputFramebufferSize(window, scaledWidth, scaledHeight);

    if (!window->wl.decorations.top.surface)
        return;

    // Top decoration.
    wp_viewport_set_destination(window->wl.decorations.top.viewport,
                                window->wl.width, _GLFW_DECORATION_TOP);
    wl_surface_commit(window->wl.decorations.top.surface);

    // Left decoration.
    wp_viewport_set_destination(window->wl.decorations.left.viewport,
                                _GLFW_DECORATION_WIDTH, window->wl.height + _GLFW_DECORATION_TOP);
    wl_surface_commit(window->wl.decorations.left.surface);

    // Right decoration.
    wl_subsurface_set_position(window->wl.decorations.right.subsurface,
                               window->wl.width, -_GLFW_DECORATION_TOP);
    wp_viewport_set_destination(window->wl.decorations.right.viewport,
                                _GLFW_DECORATION_WIDTH, window->wl.height + _GLFW_DECORATION_TOP);
    wl_surface_commit(window->wl.decorations.right.surface);

    // Bottom decoration.
    wl_subsurface_set_position(window->wl.decorations.bottom.subsurface,
                               -_GLFW_DECORATION_WIDTH, window->wl.height);
    wp_viewport_set_destination(window->wl.decorations.bottom.viewport,
                                window->wl.width + _GLFW_DECORATION_HORIZONTAL, _GLFW_DECORATION_WIDTH);
    wl_surface_commit(window->wl.decorations.bottom.surface);
}


static const char*
clipboard_mime(void) {
    static char buf[128] = {0};
    if (buf[0] == 0) {
        snprintf(buf, sizeof(buf), "application/glfw+clipboard-%d", getpid());
    }
    return buf;
}

static void dispatchChangesAfterConfigure(_GLFWwindow *window, int32_t width, int32_t height) {
    if (width <= 0) width = window->wl.width;
    if (height <= 0) height = window->wl.height;
    bool size_changed = width != window->wl.width || height != window->wl.height;
    bool scale_changed = checkScaleChange(window);

    if (size_changed) {
        _glfwInputWindowSize(window, width, height);
        _glfwPlatformSetWindowSize(window, width, height);
    }

    if (scale_changed) {
        if (!size_changed)
            resizeFramebuffer(window);
        _glfwInputWindowContentScale(window, window->wl.scale, window->wl.scale);
    }

    _glfwInputWindowDamage(window);
}


/*
 * Create a new, unique, anonymous file of the given size, and
 * return the file descriptor for it. The file descriptor is set
 * CLOEXEC. The file is immediately suitable for mmap()'ing
 * the given size at offset zero.
 *
 * The file should not have a permanent backing store like a disk,
 * but may have if XDG_RUNTIME_DIR is not properly implemented in OS.
 *
 * The file name is deleted from the file system.
 *
 * The file is suitable for buffer sharing between processes by
 * transmitting the file descriptor over Unix sockets using the
 * SCM_RIGHTS methods.
 *
 * posix_fallocate() is used to guarantee that disk space is available
 * for the file at the given size. If disk space is insufficient, errno
 * is set to ENOSPC. If posix_fallocate() is not supported, program may
 * receive SIGBUS on accessing mmap()'ed file contents instead.
 */
static int
createAnonymousFile(off_t size)
{
    int ret, fd = -1, shm_anon = 0;
#ifdef HAS_MEMFD_CREATE
    fd = memfd_create("glfw-shared", MFD_CLOEXEC | MFD_ALLOW_SEALING);
    if (fd < 0) return -1;
    // We can add this seal before calling posix_fallocate(), as the file
    // is currently zero-sized anyway.
    //
    // There is also no need to check for the return value, we couldn’t do
    // anything with it anyway.
    fcntl(fd, F_ADD_SEALS, F_SEAL_SHRINK | F_SEAL_SEAL);
#elif defined(SHM_ANON)
    fd = shm_open(SHM_ANON, O_RDWR | O_CLOEXEC, 0600);
    if (fd < 0) return -1;
    shm_anon = 1;
#else
    static const char template[] = "/glfw-shared-XXXXXX";
    const char* path;
    char* name;

    path = getenv("XDG_RUNTIME_DIR");
    if (!path)
    {
        errno = ENOENT;
        return -1;
    }

    name = calloc(strlen(path) + sizeof(template), 1);
    strcpy(name, path);
    strcat(name, template);

    fd = createTmpfileCloexec(name);

    free(name);

    if (fd < 0)
        return -1;
#endif
    // posix_fallocate does not work on SHM descriptors
    ret = shm_anon ? ftruncate(fd, size) : posix_fallocate(fd, 0, size);
    if (ret != 0)
    {
        close(fd);
        errno = ret;
        return -1;
    }
    return fd;
}

static struct wl_buffer* createShmBuffer(const GLFWimage* image)
{
    struct wl_shm_pool* pool;
    struct wl_buffer* buffer;
    int stride = image->width * 4;
    int length = image->width * image->height * 4;
    void* data;
    int fd, i;

    fd = createAnonymousFile(length);
    if (fd < 0)
    {
        _glfwInputError(GLFW_PLATFORM_ERROR,
                        "Wayland: Creating a buffer file for %d B failed: %s",
                        length, strerror(errno));
        return NULL;
    }

    data = mmap(NULL, length, PROT_READ | PROT_WRITE, MAP_SHARED, fd, 0);
    if (data == MAP_FAILED)
    {
        _glfwInputError(GLFW_PLATFORM_ERROR,
                        "Wayland: mmap failed: %s", strerror(errno));
        close(fd);
        return NULL;
    }

    pool = wl_shm_create_pool(_glfw.wl.shm, fd, length);

    close(fd);
    unsigned char* source = (unsigned char*) image->pixels;
    unsigned char* target = data;
    for (i = 0;  i < image->width * image->height;  i++, source += 4)
    {
        unsigned int alpha = source[3];

        *target++ = (unsigned char) ((source[2] * alpha) / 255);
        *target++ = (unsigned char) ((source[1] * alpha) / 255);
        *target++ = (unsigned char) ((source[0] * alpha) / 255);
        *target++ = (unsigned char) alpha;
    }

    buffer =
        wl_shm_pool_create_buffer(pool, 0,
                                  image->width,
                                  image->height,
                                  stride, WL_SHM_FORMAT_ARGB8888);
    munmap(data, length);
    wl_shm_pool_destroy(pool);

    return buffer;
}

static void createDecoration(_GLFWdecorationWayland* decoration,
                             struct wl_surface* parent,
                             struct wl_buffer* buffer, bool opaque,
                             int x, int y,
                             int width, int height)
{
    struct wl_region* region;

    decoration->surface = wl_compositor_create_surface(_glfw.wl.compositor);
    decoration->subsurface =
        wl_subcompositor_get_subsurface(_glfw.wl.subcompositor,
                                        decoration->surface, parent);
    wl_subsurface_set_position(decoration->subsurface, x, y);
    decoration->viewport = wp_viewporter_get_viewport(_glfw.wl.viewporter,
                                                      decoration->surface);
    wp_viewport_set_destination(decoration->viewport, width, height);
    wl_surface_attach(decoration->surface, buffer, 0, 0);

    if (opaque)
    {
        region = wl_compositor_create_region(_glfw.wl.compositor);
        wl_region_add(region, 0, 0, width, height);
        wl_surface_set_opaque_region(decoration->surface, region);
        wl_surface_commit(decoration->surface);
        wl_region_destroy(region);
    }
    else
        wl_surface_commit(decoration->surface);
}

static void createDecorations(_GLFWwindow* window)
{
    unsigned char data[] = { 224, 224, 224, 255 };
    const GLFWimage image = { 1, 1, data };
    bool opaque = (data[3] == 255);

    if (!_glfw.wl.viewporter || !window->decorated || window->wl.decorations.serverSide)
        return;

    if (!window->wl.decorations.buffer)
        window->wl.decorations.buffer = createShmBuffer(&image);
    if (!window->wl.decorations.buffer)
        return;

    createDecoration(&window->wl.decorations.top, window->wl.surface,
                     window->wl.decorations.buffer, opaque,
                     0, -_GLFW_DECORATION_TOP,
                     window->wl.width, _GLFW_DECORATION_TOP);
    createDecoration(&window->wl.decorations.left, window->wl.surface,
                     window->wl.decorations.buffer, opaque,
                     -_GLFW_DECORATION_WIDTH, -_GLFW_DECORATION_TOP,
                     _GLFW_DECORATION_WIDTH, window->wl.height + _GLFW_DECORATION_TOP);
    createDecoration(&window->wl.decorations.right, window->wl.surface,
                     window->wl.decorations.buffer, opaque,
                     window->wl.width, -_GLFW_DECORATION_TOP,
                     _GLFW_DECORATION_WIDTH, window->wl.height + _GLFW_DECORATION_TOP);
    createDecoration(&window->wl.decorations.bottom, window->wl.surface,
                     window->wl.decorations.buffer, opaque,
                     -_GLFW_DECORATION_WIDTH, window->wl.height,
                     window->wl.width + _GLFW_DECORATION_HORIZONTAL, _GLFW_DECORATION_WIDTH);
}

static void destroyDecoration(_GLFWdecorationWayland* decoration)
{
    if (decoration->surface)
        wl_surface_destroy(decoration->surface);
    if (decoration->subsurface)
        wl_subsurface_destroy(decoration->subsurface);
    if (decoration->viewport)
        wp_viewport_destroy(decoration->viewport);
    decoration->surface = NULL;
    decoration->subsurface = NULL;
    decoration->viewport = NULL;
}

static void destroyDecorations(_GLFWwindow* window)
{
    destroyDecoration(&window->wl.decorations.top);
    destroyDecoration(&window->wl.decorations.left);
    destroyDecoration(&window->wl.decorations.right);
    destroyDecoration(&window->wl.decorations.bottom);
}

static void xdgDecorationHandleConfigure(void* data,
                                         struct zxdg_toplevel_decoration_v1* decoration UNUSED,
                                         uint32_t mode)
{
    _GLFWwindow* window = data;
    window->wl.decorations.serverSide = (mode == ZXDG_TOPLEVEL_DECORATION_V1_MODE_SERVER_SIDE);
    if (!window->wl.decorations.serverSide)
        createDecorations(window);
}

static const struct zxdg_toplevel_decoration_v1_listener xdgDecorationListener = {
    xdgDecorationHandleConfigure,
};

static void surfaceHandleEnter(void *data,
                               struct wl_surface *surface UNUSED,
                               struct wl_output *output)
{
    _GLFWwindow* window = data;
    _GLFWmonitor* monitor = wl_output_get_user_data(output);

    if (window->wl.monitorsCount + 1 > window->wl.monitorsSize)
    {
        ++window->wl.monitorsSize;
        window->wl.monitors =
            realloc(window->wl.monitors,
                    window->wl.monitorsSize * sizeof(_GLFWmonitor*));
    }

    window->wl.monitors[window->wl.monitorsCount++] = monitor;

    if (checkScaleChange(window)) {
        resizeFramebuffer(window);
        _glfwInputWindowContentScale(window, window->wl.scale, window->wl.scale);
    }
}

static void surfaceHandleLeave(void *data,
                               struct wl_surface *surface UNUSED,
                               struct wl_output *output)
{
    _GLFWwindow* window = data;
    _GLFWmonitor* monitor = wl_output_get_user_data(output);
    bool found;
    int i;

    for (i = 0, found = false; i < window->wl.monitorsCount - 1; ++i)
    {
        if (monitor == window->wl.monitors[i])
            found = true;
        if (found)
            window->wl.monitors[i] = window->wl.monitors[i + 1];
    }
    window->wl.monitors[--window->wl.monitorsCount] = NULL;

    if (checkScaleChange(window)) {
        resizeFramebuffer(window);
        _glfwInputWindowContentScale(window, window->wl.scale, window->wl.scale);
    }
}

static const struct wl_surface_listener surfaceListener = {
    surfaceHandleEnter,
    surfaceHandleLeave
};

static void setIdleInhibitor(_GLFWwindow* window, bool enable)
{
    if (enable && !window->wl.idleInhibitor && _glfw.wl.idleInhibitManager)
    {
        window->wl.idleInhibitor =
            zwp_idle_inhibit_manager_v1_create_inhibitor(
                _glfw.wl.idleInhibitManager, window->wl.surface);
        if (!window->wl.idleInhibitor)
            _glfwInputError(GLFW_PLATFORM_ERROR,
                            "Wayland: Idle inhibitor creation failed");
    }
    else if (!enable && window->wl.idleInhibitor)
    {
        zwp_idle_inhibitor_v1_destroy(window->wl.idleInhibitor);
        window->wl.idleInhibitor = NULL;
    }
}

static bool createSurface(_GLFWwindow* window,
                              const _GLFWwndconfig* wndconfig)
{
    window->wl.surface = wl_compositor_create_surface(_glfw.wl.compositor);
    if (!window->wl.surface)
        return false;

    wl_surface_add_listener(window->wl.surface,
                            &surfaceListener,
                            window);

    wl_surface_set_user_data(window->wl.surface, window);

    window->wl.native = wl_egl_window_create(window->wl.surface,
                                             wndconfig->width,
                                             wndconfig->height);
    if (!window->wl.native)
        return false;

    window->wl.width = wndconfig->width;
    window->wl.height = wndconfig->height;
    window->wl.scale = 1;

    if (!window->wl.transparent)
        setOpaqueRegion(window);

    return true;
}

static void
setFullscreen(_GLFWwindow* window, _GLFWmonitor* monitor, bool on)
{
    if (window->wl.xdg.toplevel)
    {
        if (on) {
            xdg_toplevel_set_fullscreen(
                window->wl.xdg.toplevel,
                monitor ? monitor->wl.output : NULL);
            if (!window->wl.decorations.serverSide)
                destroyDecorations(window);
        } else {
            xdg_toplevel_unset_fullscreen(window->wl.xdg.toplevel);
            if (!_glfw.wl.decorationManager)
                createDecorations(window);
        }
    }
    setIdleInhibitor(window, on);
}

bool
_glfwPlatformToggleFullscreen(_GLFWwindow *window, unsigned int flags UNUSED) {
    bool already_fullscreen = window->wl.fullscreened;
    setFullscreen(window, NULL, !already_fullscreen);
    return !already_fullscreen;
}

static void xdgToplevelHandleConfigure(void* data,
                                       struct xdg_toplevel* toplevel UNUSED,
                                       int32_t width,
                                       int32_t height,
                                       struct wl_array* states)
{
    _GLFWwindow* window = data;
    float aspectRatio;
    float targetRatio;
    uint32_t* state;
    bool maximized = false;
    bool fullscreen = false;
    bool activated = false;

    wl_array_for_each(state, states)
    {
        switch (*state)
        {
            case XDG_TOPLEVEL_STATE_MAXIMIZED:
                maximized = true;
                break;
            case XDG_TOPLEVEL_STATE_FULLSCREEN:
                fullscreen = true;
                break;
            case XDG_TOPLEVEL_STATE_RESIZING:
                break;
            case XDG_TOPLEVEL_STATE_ACTIVATED:
                activated = true;
                break;
        }
    }

    if (width != 0 && height != 0)
    {
        if (!maximized && !fullscreen)
        {
            if (window->numer != GLFW_DONT_CARE && window->denom != GLFW_DONT_CARE)
            {
                aspectRatio = (float)width / (float)height;
                targetRatio = (float)window->numer / (float)window->denom;
                if (aspectRatio < targetRatio)
                    height = (int32_t)((float)width / targetRatio);
                else if (aspectRatio > targetRatio)
                    width = (int32_t)((float)height * targetRatio);
            }
        }
    }
    window->wl.fullscreened = fullscreen;
    if (!fullscreen) {
        if (window->decorated && !window->wl.decorations.serverSide && window->wl.decorations.buffer) {
            width -= _GLFW_DECORATION_HORIZONTAL;
            height -= _GLFW_DECORATION_VERTICAL;
        }
    }
    dispatchChangesAfterConfigure(window, width, height);
    _glfwInputWindowFocus(window, activated);
}

static void xdgToplevelHandleClose(void* data,
                                   struct xdg_toplevel* toplevel UNUSED)
{
    _GLFWwindow* window = data;
    _glfwInputWindowCloseRequest(window);
}

static const struct xdg_toplevel_listener xdgToplevelListener = {
    xdgToplevelHandleConfigure,
    xdgToplevelHandleClose
};

static void xdgSurfaceHandleConfigure(void* data UNUSED,
                                      struct xdg_surface* surface,
                                      uint32_t serial)
{
    xdg_surface_ack_configure(surface, serial);
}

static const struct xdg_surface_listener xdgSurfaceListener = {
    xdgSurfaceHandleConfigure
};

static void setXdgDecorations(_GLFWwindow* window)
{
    if (_glfw.wl.decorationManager)
    {
        window->wl.xdg.decoration =
            zxdg_decoration_manager_v1_get_toplevel_decoration(
                _glfw.wl.decorationManager, window->wl.xdg.toplevel);
        zxdg_toplevel_decoration_v1_add_listener(window->wl.xdg.decoration,
                                                 &xdgDecorationListener,
                                                 window);
        zxdg_toplevel_decoration_v1_set_mode(
            window->wl.xdg.decoration,
            ZXDG_TOPLEVEL_DECORATION_V1_MODE_SERVER_SIDE);
    }
    else
    {
        window->wl.decorations.serverSide = false;
        createDecorations(window);
    }
}

static bool createXdgSurface(_GLFWwindow* window)
{
    window->wl.xdg.surface = xdg_wm_base_get_xdg_surface(_glfw.wl.wmBase,
                                                         window->wl.surface);
    if (!window->wl.xdg.surface)
    {
        _glfwInputError(GLFW_PLATFORM_ERROR,
                        "Wayland: xdg-surface creation failed");
        return false;
    }

    xdg_surface_add_listener(window->wl.xdg.surface,
                             &xdgSurfaceListener,
                             window);

    window->wl.xdg.toplevel = xdg_surface_get_toplevel(window->wl.xdg.surface);
    if (!window->wl.xdg.toplevel)
    {
        _glfwInputError(GLFW_PLATFORM_ERROR,
                        "Wayland: xdg-toplevel creation failed");
        return false;
    }

    xdg_toplevel_add_listener(window->wl.xdg.toplevel,
                              &xdgToplevelListener,
                              window);

    if (window->wl.title)
        xdg_toplevel_set_title(window->wl.xdg.toplevel, window->wl.title);

    if (window->minwidth != GLFW_DONT_CARE && window->minheight != GLFW_DONT_CARE)
        xdg_toplevel_set_min_size(window->wl.xdg.toplevel,
                                  window->minwidth, window->minheight);
    if (window->maxwidth != GLFW_DONT_CARE && window->maxheight != GLFW_DONT_CARE)
        xdg_toplevel_set_max_size(window->wl.xdg.toplevel,
                                  window->maxwidth, window->maxheight);

    if (window->monitor)
    {
        xdg_toplevel_set_fullscreen(window->wl.xdg.toplevel,
                                    window->monitor->wl.output);
        setIdleInhibitor(window, true);
    }
    else if (window->wl.maximized)
    {
        xdg_toplevel_set_maximized(window->wl.xdg.toplevel);
        setIdleInhibitor(window, false);
        setXdgDecorations(window);
    }
    else
    {
        setIdleInhibitor(window, false);
        setXdgDecorations(window);
    }
    if (strlen(window->wl.appId))
        xdg_toplevel_set_app_id(window->wl.xdg.toplevel, window->wl.appId);

    wl_surface_commit(window->wl.surface);
    wl_display_roundtrip(_glfw.wl.display);

    return true;
}

static void
<<<<<<< HEAD
=======
setCursorImage(_GLFWwindow* window, _GLFWcursorWayland* cursorWayland)
{
    struct wl_cursor_image* image = NULL;
    struct wl_buffer* buffer = NULL;
    struct wl_surface* surface = _glfw.wl.cursorSurface;
    const int scale = window->wl.scale;

    if (cursorWayland->scale < 0) {
        buffer = cursorWayland->buffer;
        toggleTimer(&_glfw.wl.eventLoopData, _glfw.wl.cursorAnimationTimer, 0);
    } else
    {
        if(cursorWayland->scale != scale) {
            struct wl_cursor *newCursor = _glfwLoadCursor(cursorWayland->shape, window->wl.cursorTheme);
            if(newCursor != NULL) {
                cursorWayland->cursor = newCursor;
            } else {
                _glfwInputError(GLFW_PLATFORM_ERROR, "Wayland: late cursor load failed; proceeding with existing cursor");
            }
        }
        if (!cursorWayland->cursor)
            return;
        image = cursorWayland->cursor->images[cursorWayland->currentImage];
        buffer = wl_cursor_image_get_buffer(image);
        if (image->delay) {
            changeTimerInterval(&_glfw.wl.eventLoopData, _glfw.wl.cursorAnimationTimer, ms_to_monotonic_t(image->delay));
            toggleTimer(&_glfw.wl.eventLoopData, _glfw.wl.cursorAnimationTimer, 1);
        } else {
            toggleTimer(&_glfw.wl.eventLoopData, _glfw.wl.cursorAnimationTimer, 0);
        }

        if (!buffer)
            return;

        cursorWayland->width = image->width;
        cursorWayland->height = image->height;
        cursorWayland->xhot = image->hotspot_x;
        cursorWayland->yhot = image->hotspot_y;
    }

    wl_pointer_set_cursor(_glfw.wl.pointer, _glfw.wl.serial,
                          surface,
                          cursorWayland->xhot / scale,
                          cursorWayland->yhot / scale);
    wl_surface_set_buffer_scale(surface, scale);
    wl_surface_attach(surface, buffer, 0, 0);
    wl_surface_damage(surface, 0, 0,
                      cursorWayland->width, cursorWayland->height);
    wl_surface_commit(surface);
}

static void
>>>>>>> f356f639
incrementCursorImage(_GLFWwindow* window)
{
    if (window && window->wl.decorations.focus == mainWindow) {
        _GLFWcursor* cursor = window->wl.currentCursor;
        if (cursor && cursor->wl.cursor)
        {
            cursor->wl.currentImage += 1;
            cursor->wl.currentImage %= cursor->wl.cursor->image_count;
            setCursorImage(window);
            toggleTimer(&_glfw.wl.eventLoopData, _glfw.wl.cursorAnimationTimer, cursor->wl.cursor->image_count > 1);
            return;
        }
    }
    toggleTimer(&_glfw.wl.eventLoopData, _glfw.wl.cursorAnimationTimer, 1);
}

void
animateCursorImage(id_type timer_id UNUSED, void *data UNUSED) {
    incrementCursorImage(_glfw.wl.pointerFocus);
}

static void
abortOnFatalError(int last_error) {
    _glfwInputError(GLFW_PLATFORM_ERROR, "Wayland: fatal display error: %s", strerror(last_error));
    _GLFWwindow* window = _glfw.windowListHead;
    while (window)
    {
        _glfwInputWindowCloseRequest(window);
        window = window->next;
    }
    // ensure the tick callback is called
    _glfw.wl.eventLoopData.wakeup_data_read = true;
}

static void
wayland_read_events(int poll_result, int events, void *data UNUSED) {
    EVDBG("wayland_read_events poll_result: %d events: %d", poll_result, events);
    if (poll_result > 0 && events) wl_display_read_events(_glfw.wl.display);
    else wl_display_cancel_read(_glfw.wl.display);
}

static void
handleEvents(monotonic_t timeout)
{
    struct wl_display* display = _glfw.wl.display;
    errno = 0;
    EVDBG("starting handleEvents(%.2f)", monotonic_t_to_s_double(timeout));

    while (wl_display_prepare_read(display) != 0) {
        if (wl_display_dispatch_pending(display) == -1) {
            abortOnFatalError(errno);
            return;
        }
    }

    // If an error different from EAGAIN happens, we have likely been
    // disconnected from the Wayland session, try to handle that the best we
    // can.
    errno = 0;
    if (wl_display_flush(display) < 0 && errno != EAGAIN)
    {
        wl_display_cancel_read(display);
        abortOnFatalError(errno);
        return;
    }

    // we pass in wayland_read_events to ensure that the above wl_display_prepare_read call
    // is followed by either wl_display_cancel_read or wl_display_read_events
    // before any events/timers are dispatched. This allows other wayland functions
    // to be called in the event/timer handlers without causing a deadlock
    bool display_read_ok = pollForEvents(&_glfw.wl.eventLoopData, timeout, wayland_read_events);
    EVDBG("display_read_ok: %d", display_read_ok);
    if (display_read_ok) {
        int num = wl_display_dispatch_pending(display);
        (void)num;
        EVDBG("dispatched %d Wayland events", num);
    }
    glfw_ibus_dispatch(&_glfw.wl.xkb.ibus);
    glfw_dbus_session_bus_dispatch();
    EVDBG("other dispatch done");
    if (_glfw.wl.eventLoopData.wakeup_fd_ready) check_for_wakeup_events(&_glfw.wl.eventLoopData);
}

static struct wl_cursor*
try_cursor_names(struct wl_cursor_theme* theme, int arg_count, ...) {
    struct wl_cursor* ans = NULL;
    va_list ap;
    va_start(ap, arg_count);
    for (int i = 0; i < arg_count && !ans; i++) {
        const char *name = va_arg(ap, const char *);
        ans = wl_cursor_theme_get_cursor(theme, name);
    }
    va_end(ap);
    return ans;
}

struct wl_cursor* _glfwLoadCursor(GLFWCursorShape shape, struct wl_cursor_theme* theme)
{
    static bool warnings[GLFW_INVALID_CURSOR] = {0};
#define NUMARGS(...)  (sizeof((const char*[]){__VA_ARGS__})/sizeof(const char*))
#define C(name, ...) case name: { \
    ans = try_cursor_names(theme, NUMARGS(__VA_ARGS__), __VA_ARGS__); \
    if (!ans && !warnings[name]) {\
        _glfwInputError(GLFW_PLATFORM_ERROR, "Wayland: Could not find standard cursor: %s", #name); \
        warnings[name] = true; \
    } \
    break; }

    struct wl_cursor* ans = NULL;
    switch (shape)
    {
        C(GLFW_ARROW_CURSOR, "left_ptr", "arrow", "default")
        C(GLFW_IBEAM_CURSOR, "xterm", "ibeam", "text")
        C(GLFW_CROSSHAIR_CURSOR, "crosshair", "cross")
        C(GLFW_HAND_CURSOR, "hand2", "grab", "grabbing", "closedhand")
        C(GLFW_HRESIZE_CURSOR, "sb_h_double_arrow", "h_double_arrow", "col-resize")
        C(GLFW_VRESIZE_CURSOR, "sb_v_double_arrow", "v_double_arrow", "row-resize")
        C(GLFW_NW_RESIZE_CURSOR, "top_left_corner", "nw-resize")
        C(GLFW_NE_RESIZE_CURSOR, "top_right_corner", "ne-resize")
        C(GLFW_SW_RESIZE_CURSOR, "bottom_left_corner", "sw-resize")
        C(GLFW_SE_RESIZE_CURSOR, "bottom_right_corner", "se-resize")
        case GLFW_INVALID_CURSOR:
            break;
    }
    return ans;
#undef NUMARGS
#undef C
}

//////////////////////////////////////////////////////////////////////////
//////                       GLFW platform API                      //////
//////////////////////////////////////////////////////////////////////////

int _glfwPlatformCreateWindow(_GLFWwindow* window,
                              const _GLFWwndconfig* wndconfig,
                              const _GLFWctxconfig* ctxconfig,
                              const _GLFWfbconfig* fbconfig)
{
    window->wl.transparent = fbconfig->transparent;
    strncpy(window->wl.appId, wndconfig->wl.appId, sizeof(window->wl.appId));

    if (!createSurface(window, wndconfig))
        return false;

    if (ctxconfig->client != GLFW_NO_API)
    {
        if (ctxconfig->source == GLFW_EGL_CONTEXT_API ||
            ctxconfig->source == GLFW_NATIVE_CONTEXT_API)
        {
            if (!_glfwInitEGL())
                return false;
            if (!_glfwCreateContextEGL(window, ctxconfig, fbconfig))
                return false;
        }
        else if (ctxconfig->source == GLFW_OSMESA_CONTEXT_API)
        {
            if (!_glfwInitOSMesa())
                return false;
            if (!_glfwCreateContextOSMesa(window, ctxconfig, fbconfig))
                return false;
        }
    }

    if (wndconfig->title)
        window->wl.title = _glfw_strdup(wndconfig->title);

    if (wndconfig->visible)
    {
        if (!createXdgSurface(window))
            return false;

        window->wl.visible = true;
    }
    else
    {
        window->wl.xdg.surface = NULL;
        window->wl.xdg.toplevel = NULL;
        window->wl.visible = false;
    }

    window->wl.currentCursor = NULL;
    // Don't set window->wl.cursorTheme to NULL here.

    window->wl.monitors = calloc(1, sizeof(_GLFWmonitor*));
    window->wl.monitorsCount = 0;
    window->wl.monitorsSize = 1;

    return true;
}

void _glfwPlatformDestroyWindow(_GLFWwindow* window)
{
    if (window->wl.cursorTheme) {
        _wlCursorThemeManage(_glfw.wl.cursorThemeManager,
                             window->wl.cursorTheme,
                             0);
        window->wl.cursorTheme = NULL;
    }
    if (window == _glfw.wl.pointerFocus)
    {
        _glfw.wl.pointerFocus = NULL;
        _glfwInputCursorEnter(window, false);
    }
    if (window == _glfw.wl.keyboardFocus)
    {
        _glfw.wl.keyboardFocus = NULL;
        _glfwInputWindowFocus(window, false);
    }

    if (window->wl.idleInhibitor)
        zwp_idle_inhibitor_v1_destroy(window->wl.idleInhibitor);

    if (window->context.destroy)
        window->context.destroy(window);

    destroyDecorations(window);

    if (window->wl.xdg.decoration)
        zxdg_toplevel_decoration_v1_destroy(window->wl.xdg.decoration);

    if (window->wl.decorations.buffer)
        wl_buffer_destroy(window->wl.decorations.buffer);

    if (window->wl.native)
        wl_egl_window_destroy(window->wl.native);

    if (window->wl.xdg.toplevel)
        xdg_toplevel_destroy(window->wl.xdg.toplevel);

    if (window->wl.xdg.surface)
        xdg_surface_destroy(window->wl.xdg.surface);

    if (window->wl.surface)
        wl_surface_destroy(window->wl.surface);

    free(window->wl.title);
    free(window->wl.monitors);
    if (window->wl.frameCallbackData.current_wl_callback)
        wl_callback_destroy(window->wl.frameCallbackData.current_wl_callback);
}

void _glfwPlatformSetWindowTitle(_GLFWwindow* window, const char* title)
{
    if (window->wl.title)
        free(window->wl.title);
    // Wayland cannot handle requests larger than ~8200 bytes. Sending
    // one causes an abort(). Since titles this large are meaningless anyway
    // ensure they do not happen.
    window->wl.title = utf_8_strndup(title, 2048);
    if (window->wl.xdg.toplevel)
        xdg_toplevel_set_title(window->wl.xdg.toplevel, window->wl.title);
}

void _glfwPlatformSetWindowIcon(_GLFWwindow* window UNUSED,
                                int count UNUSED, const GLFWimage* images UNUSED)
{
    _glfwInputError(GLFW_PLATFORM_ERROR,
                    "Wayland: Setting window icon not supported");
}

void _glfwPlatformGetWindowPos(_GLFWwindow* window UNUSED, int* xpos UNUSED, int* ypos UNUSED)
{
    // A Wayland client is not aware of its position, so just warn and leave it
    // as (0, 0)

    _glfwInputError(GLFW_PLATFORM_ERROR,
                    "Wayland: Window position retrieval not supported");
}

void _glfwPlatformSetWindowPos(_GLFWwindow* window UNUSED, int xpos UNUSED, int ypos UNUSED)
{
    // A Wayland client can not set its position, so just warn

    _glfwInputError(GLFW_PLATFORM_ERROR,
                    "Wayland: Window position setting not supported");
}

void _glfwPlatformGetWindowSize(_GLFWwindow* window, int* width, int* height)
{
    if (width)
        *width = window->wl.width;
    if (height)
        *height = window->wl.height;
}

void _glfwPlatformSetWindowSize(_GLFWwindow* window, int width, int height)
{
    if (width != window->wl.width || height != window->wl.height) {
        window->wl.width = width;
        window->wl.height = height;
        resizeFramebuffer(window);
    }
}

void _glfwPlatformSetWindowSizeLimits(_GLFWwindow* window,
                                      int minwidth, int minheight,
                                      int maxwidth, int maxheight)
{
    if (window->wl.xdg.toplevel)
    {
        if (minwidth == GLFW_DONT_CARE || minheight == GLFW_DONT_CARE)
            minwidth = minheight = 0;
        if (maxwidth == GLFW_DONT_CARE || maxheight == GLFW_DONT_CARE)
            maxwidth = maxheight = 0;
        xdg_toplevel_set_min_size(window->wl.xdg.toplevel, minwidth, minheight);
        xdg_toplevel_set_max_size(window->wl.xdg.toplevel, maxwidth, maxheight);
        wl_surface_commit(window->wl.surface);
    }
}

void _glfwPlatformSetWindowAspectRatio(_GLFWwindow* window UNUSED,
                                       int numer UNUSED, int denom UNUSED)
{
    // TODO: find out how to trigger a resize.
    // The actual limits are checked in the xdg_toplevel::configure handler.
}

void _glfwPlatformSetWindowSizeIncrements(_GLFWwindow* window UNUSED,
                                          int widthincr UNUSED, int heightincr UNUSED)
{
    // TODO: find out how to trigger a resize.
    // The actual limits are checked in the xdg_toplevel::configure handler.
}

void _glfwPlatformGetFramebufferSize(_GLFWwindow* window,
                                     int* width, int* height)
{
    _glfwPlatformGetWindowSize(window, width, height);
    *width *= window->wl.scale;
    *height *= window->wl.scale;
}

void _glfwPlatformGetWindowFrameSize(_GLFWwindow* window,
                                     int* left, int* top,
                                     int* right, int* bottom)
{
    if (window->decorated && !window->monitor && !window->wl.decorations.serverSide)
    {
        if (top)
            *top = _GLFW_DECORATION_TOP;
        if (left)
            *left = _GLFW_DECORATION_WIDTH;
        if (right)
            *right = _GLFW_DECORATION_WIDTH;
        if (bottom)
            *bottom = _GLFW_DECORATION_WIDTH;
    }
}

void _glfwPlatformGetWindowContentScale(_GLFWwindow* window,
                                        float* xscale, float* yscale)
{
    if (xscale)
        *xscale = (float) window->wl.scale;
    if (yscale)
        *yscale = (float) window->wl.scale;
}

monotonic_t _glfwPlatformGetDoubleClickInterval(_GLFWwindow* window UNUSED)
{
    return ms_to_monotonic_t(500ll);
}

void _glfwPlatformIconifyWindow(_GLFWwindow* window)
{
    if (window->wl.xdg.toplevel)
        xdg_toplevel_set_minimized(window->wl.xdg.toplevel);
}

void _glfwPlatformRestoreWindow(_GLFWwindow* window)
{
    if (window->wl.xdg.toplevel)
    {
        if (window->monitor)
            xdg_toplevel_unset_fullscreen(window->wl.xdg.toplevel);
        if (window->wl.maximized)
            xdg_toplevel_unset_maximized(window->wl.xdg.toplevel);
        // There is no way to unset minimized, or even to know if we are
        // minimized, so there is nothing to do in this case.
    }
    _glfwInputWindowMonitor(window, NULL);
    window->wl.maximized = false;
}

void _glfwPlatformMaximizeWindow(_GLFWwindow* window)
{
    if (window->wl.xdg.toplevel)
    {
        xdg_toplevel_set_maximized(window->wl.xdg.toplevel);
    }
    window->wl.maximized = true;
}

void _glfwPlatformShowWindow(_GLFWwindow* window)
{
    if (!window->wl.visible)
    {
        createXdgSurface(window);
        window->wl.visible = true;
    }
}

void _glfwPlatformHideWindow(_GLFWwindow* window)
{
    if (window->wl.xdg.toplevel)
    {
        xdg_toplevel_destroy(window->wl.xdg.toplevel);
        xdg_surface_destroy(window->wl.xdg.surface);
        window->wl.xdg.toplevel = NULL;
        window->wl.xdg.surface = NULL;
    }
    window->wl.visible = false;
}

void _glfwPlatformRequestWindowAttention(_GLFWwindow* window UNUSED)
{
    // TODO
    static bool notified = false;
    if (!notified) {
        _glfwInputError(GLFW_PLATFORM_ERROR,
                        "Wayland: Window attention request not implemented yet");
        notified = true;
    }
}

int _glfwPlatformWindowBell(_GLFWwindow* window UNUSED)
{
    // TODO: Use an actual Wayland API to implement this when one becomes available
    static char tty[L_ctermid + 1];
    int fd = open(ctermid(tty), O_WRONLY | O_CLOEXEC);
    if (fd > -1) {
        int ret = write(fd, "\x07", 1) == 1 ? true : false;
        close(fd);
        return ret;
    }
    return false;
}

void _glfwPlatformFocusWindow(_GLFWwindow* window UNUSED)
{
    _glfwInputError(GLFW_PLATFORM_ERROR,
                    "Wayland: Focusing a window requires user interaction");
}

void _glfwPlatformSetWindowMonitor(_GLFWwindow* window,
                                   _GLFWmonitor* monitor,
                                   int xpos UNUSED, int ypos UNUSED,
                                   int width UNUSED, int height UNUSED,
                                   int refreshRate UNUSED)
{
    setFullscreen(window, monitor, monitor != NULL);
    _glfwInputWindowMonitor(window, monitor);
}

int _glfwPlatformWindowFocused(_GLFWwindow* window)
{
    return _glfw.wl.keyboardFocus == window;
}

int _glfwPlatformWindowOccluded(_GLFWwindow* window UNUSED)
{
    return false;
}

int _glfwPlatformWindowIconified(_GLFWwindow* window UNUSED)
{
    // xdg-shell doesn’t give any way to request whether a surface is
    // iconified.
    return false;
}

int _glfwPlatformWindowVisible(_GLFWwindow* window)
{
    return window->wl.visible;
}

int _glfwPlatformWindowMaximized(_GLFWwindow* window)
{
    return window->wl.maximized;
}

int _glfwPlatformWindowHovered(_GLFWwindow* window)
{
    return window->wl.hovered;
}

int _glfwPlatformFramebufferTransparent(_GLFWwindow* window)
{
    return window->wl.transparent;
}

void _glfwPlatformSetWindowResizable(_GLFWwindow* window UNUSED, bool enabled UNUSED)
{
    // TODO
    _glfwInputError(GLFW_PLATFORM_ERROR,
                    "Wayland: Window attribute setting not implemented yet");
}

void _glfwPlatformSetWindowDecorated(_GLFWwindow* window, bool enabled)
{
    if (!window->monitor)
    {
        if (enabled)
            createDecorations(window);
        else
            destroyDecorations(window);
    }
}

void _glfwPlatformSetWindowFloating(_GLFWwindow* window UNUSED, bool enabled UNUSED)
{
    // TODO
    _glfwInputError(GLFW_PLATFORM_ERROR,
                    "Wayland: Window attribute setting not implemented yet");
}

float _glfwPlatformGetWindowOpacity(_GLFWwindow* window UNUSED)
{
    return 1.f;
}

void _glfwPlatformSetWindowOpacity(_GLFWwindow* window UNUSED, float opacity UNUSED)
{
}

void _glfwPlatformSetRawMouseMotion(_GLFWwindow *window UNUSED, bool enabled UNUSED)
{
    // This is handled in relativePointerHandleRelativeMotion
}

bool _glfwPlatformRawMouseMotionSupported(void)
{
    return true;
}

void _glfwPlatformPollEvents(void)
{
    wl_display_dispatch_pending(_glfw.wl.display);
    handleEvents(0);
}

void _glfwPlatformWaitEvents(void)
{
    monotonic_t timeout = wl_display_dispatch_pending(_glfw.wl.display) > 0 ? 0 : -1;
    handleEvents(timeout);
}

void _glfwPlatformWaitEventsTimeout(monotonic_t timeout)
{
    if (wl_display_dispatch_pending(_glfw.wl.display) > 0) timeout = 0;
    handleEvents(timeout);
}

void _glfwPlatformPostEmptyEvent(void)
{
    wakeupEventLoop(&_glfw.wl.eventLoopData);
}

void _glfwPlatformGetCursorPos(_GLFWwindow* window, double* xpos, double* ypos)
{
    if (xpos)
        *xpos = window->wl.cursorPosX;
    if (ypos)
        *ypos = window->wl.cursorPosY;
}

static bool isPointerLocked(_GLFWwindow* window);

void _glfwPlatformSetCursorPos(_GLFWwindow* window, double x, double y)
{
    if (isPointerLocked(window))
    {
        zwp_locked_pointer_v1_set_cursor_position_hint(
            window->wl.pointerLock.lockedPointer,
            wl_fixed_from_double(x), wl_fixed_from_double(y));
        wl_surface_commit(window->wl.surface);
    }
}

void _glfwPlatformSetCursorMode(_GLFWwindow* window, int mode UNUSED)
{
    _glfwPlatformSetCursor(window, window->wl.currentCursor);
}

const char* _glfwPlatformGetNativeKeyName(int native_key)
{
    return glfw_xkb_keysym_name(native_key);
}

int _glfwPlatformGetNativeKeyForKey(int key)
{
    return glfw_xkb_sym_for_key(key);
}

int _glfwPlatformCreateCursor(_GLFWcursor* cursor,
                              const GLFWimage* image,
                              int xhot, int yhot, int count UNUSED)
{
    cursor->wl.buffer = createShmBuffer(image);
    if (!cursor->wl.buffer)
        return false;
    cursor->wl.width = image->width;
    cursor->wl.height = image->height;
    cursor->wl.xhot = xhot;
    cursor->wl.yhot = yhot;
    cursor->wl.scale = -1;
    cursor->wl.shape = GLFW_INVALID_CURSOR;
    return true;
}

int _glfwPlatformCreateStandardCursor(_GLFWcursor* cursor, GLFWCursorShape shape)
{
    // Don't actually load the cursor at this point,
    // because there's not enough info to be properly HiDPI aware.
    cursor->wl.cursor = NULL;
    cursor->wl.currentImage = 0;
    cursor->wl.scale = 0;
    cursor->wl.shape = shape;
    return true;
}

void _glfwPlatformDestroyCursor(_GLFWcursor* cursor)
{
    // If it's a standard cursor we don't need to do anything here
    if (cursor->wl.cursor)
        return;

    if (cursor->wl.buffer)
        wl_buffer_destroy(cursor->wl.buffer);
}

static void relativePointerHandleRelativeMotion(void* data,
                                                struct zwp_relative_pointer_v1* pointer UNUSED,
                                                uint32_t timeHi UNUSED,
                                                uint32_t timeLo UNUSED,
                                                wl_fixed_t dx,
                                                wl_fixed_t dy,
                                                wl_fixed_t dxUnaccel,
                                                wl_fixed_t dyUnaccel)
{
    _GLFWwindow* window = data;
    double xpos = window->virtualCursorPosX;
    double ypos = window->virtualCursorPosY;

    if (window->cursorMode != GLFW_CURSOR_DISABLED)
        return;

    if (window->rawMouseMotion)
    {
        xpos += wl_fixed_to_double(dxUnaccel);
        ypos += wl_fixed_to_double(dyUnaccel);
    }
    else
    {
        xpos += wl_fixed_to_double(dx);
        ypos += wl_fixed_to_double(dy);
    }

    _glfwInputCursorPos(window, xpos, ypos);
}

static const struct zwp_relative_pointer_v1_listener relativePointerListener = {
    relativePointerHandleRelativeMotion
};

static void lockedPointerHandleLocked(void* data UNUSED,
                                      struct zwp_locked_pointer_v1* lockedPointer UNUSED)
{
}

static void unlockPointer(_GLFWwindow* window)
{
    struct zwp_relative_pointer_v1* relativePointer =
        window->wl.pointerLock.relativePointer;
    struct zwp_locked_pointer_v1* lockedPointer =
        window->wl.pointerLock.lockedPointer;

    zwp_relative_pointer_v1_destroy(relativePointer);
    zwp_locked_pointer_v1_destroy(lockedPointer);

    window->wl.pointerLock.relativePointer = NULL;
    window->wl.pointerLock.lockedPointer = NULL;
}

static void lockPointer(_GLFWwindow* window UNUSED);

static void lockedPointerHandleUnlocked(void* data UNUSED,
                                        struct zwp_locked_pointer_v1* lockedPointer UNUSED)
{
}

static const struct zwp_locked_pointer_v1_listener lockedPointerListener = {
    lockedPointerHandleLocked,
    lockedPointerHandleUnlocked
};

static void lockPointer(_GLFWwindow* window)
{
    struct zwp_relative_pointer_v1* relativePointer;
    struct zwp_locked_pointer_v1* lockedPointer;

    if (!_glfw.wl.relativePointerManager)
    {
        _glfwInputError(GLFW_PLATFORM_ERROR,
                        "Wayland: no relative pointer manager");
        return;
    }

    relativePointer =
        zwp_relative_pointer_manager_v1_get_relative_pointer(
            _glfw.wl.relativePointerManager,
            _glfw.wl.pointer);
    zwp_relative_pointer_v1_add_listener(relativePointer,
                                         &relativePointerListener,
                                         window);

    lockedPointer =
        zwp_pointer_constraints_v1_lock_pointer(
            _glfw.wl.pointerConstraints,
            window->wl.surface,
            _glfw.wl.pointer,
            NULL,
            ZWP_POINTER_CONSTRAINTS_V1_LIFETIME_PERSISTENT);
    zwp_locked_pointer_v1_add_listener(lockedPointer,
                                       &lockedPointerListener,
                                       window);

    window->wl.pointerLock.relativePointer = relativePointer;
    window->wl.pointerLock.lockedPointer = lockedPointer;

    wl_pointer_set_cursor(_glfw.wl.pointer, _glfw.wl.serial,
                          NULL, 0, 0);
}

static bool isPointerLocked(_GLFWwindow* window)
{
    return window->wl.pointerLock.lockedPointer != NULL;
}

void _glfwPlatformSetCursor(_GLFWwindow* window, _GLFWcursor* cursor)
{
    if (!_glfw.wl.pointer)
        return;

    window->wl.currentCursor = cursor;

    // If we're not in the correct window just save the cursor
    // the next time the pointer enters the window the cursor will change
    if (window != _glfw.wl.pointerFocus || window->wl.decorations.focus != mainWindow)
        return;

    // Unlock possible pointer lock if no longer disabled.
    if (window->cursorMode != GLFW_CURSOR_DISABLED && isPointerLocked(window))
        unlockPointer(window);

    if (window->cursorMode == GLFW_CURSOR_NORMAL)
    {
        setCursorImage(window);
    }
    else if (window->cursorMode == GLFW_CURSOR_DISABLED)
    {
        if (!isPointerLocked(window))
            lockPointer(window);
    }
    else if (window->cursorMode == GLFW_CURSOR_HIDDEN)
    {
        wl_pointer_set_cursor(_glfw.wl.pointer, _glfw.wl.serial, NULL, 0, 0);
    }
}

static void send_text(char *text, int fd)
{
    if (text) {
        size_t len = strlen(text), pos = 0;
        monotonic_t start = glfwGetTime();
        while (pos < len && glfwGetTime() - start < s_to_monotonic_t(2ll)) {
            ssize_t ret = write(fd, text + pos, len - pos);
            if (ret < 0) {
                if (errno == EAGAIN || errno == EINTR) continue;
                _glfwInputError(GLFW_PLATFORM_ERROR,
                    "Wayland: Could not copy writing to destination fd failed with error: %s", strerror(errno));
                break;
            }
            if (ret > 0) {
                start = glfwGetTime();
                pos += ret;
            }
        }
    }
    close(fd);
}

static void _glfwSendClipboardText(void *data UNUSED, struct wl_data_source *data_source UNUSED, const char *mime_type UNUSED, int fd) {
    send_text(_glfw.wl.clipboardString, fd);
}

static void _glfwSendPrimarySelectionText(void *data UNUSED, struct zwp_primary_selection_source_v1 *primary_selection_source UNUSED,
        const char *mime_type UNUSED, int fd) {
    send_text(_glfw.wl.primarySelectionString, fd);
}

static char* read_offer_string(int data_pipe, size_t *data_sz) {
    wl_display_flush(_glfw.wl.display);
    size_t capacity = 0;
    char *buf = NULL;
    *data_sz = 0;
    struct pollfd fds;
    fds.fd = data_pipe;
    fds.events = POLLIN;
    monotonic_t start = glfwGetTime();
#define bail(...) { \
    _glfwInputError(GLFW_PLATFORM_ERROR, __VA_ARGS__); \
    free(buf); buf = NULL; \
    close(data_pipe); \
    return NULL; \
}

    while (glfwGetTime() - start < s_to_monotonic_t(2ll)) {
        int ret = poll(&fds, 1, 2000);
        if (ret == -1) {
            if (errno == EINTR) continue;
            bail("Wayland: Failed to poll clipboard data from pipe with error: %s", strerror(errno));
        }
        if (!ret) {
            bail("Wayland: Failed to read clipboard data from pipe (timed out)");
        }
        if (capacity <= *data_sz || capacity - *data_sz <= 64) {
            capacity += 4096;
            buf = realloc(buf, capacity);
            if (!buf) {
                bail("Wayland: Failed to allocate memory to read clipboard data");
            }
        }
        ret = read(data_pipe, buf + *data_sz, capacity - *data_sz - 1);
        if (ret == -1) {
            if (errno == EINTR || errno == EAGAIN || errno == EWOULDBLOCK) continue;
            bail("Wayland: Failed to read clipboard data from pipe with error: %s", strerror(errno));
        }
        if (ret == 0) { close(data_pipe); buf[*data_sz] = 0; return buf; }
        *data_sz += ret;
        start = glfwGetTime();
    }
    bail("Wayland: Failed to read clipboard data from pipe (timed out)");
#undef bail

}

static char* read_primary_selection_offer(struct zwp_primary_selection_offer_v1 *primary_selection_offer, const char *mime) {
    int pipefd[2];
    if (pipe2(pipefd, O_CLOEXEC) != 0) return NULL;
    zwp_primary_selection_offer_v1_receive(primary_selection_offer, mime, pipefd[1]);
    close(pipefd[1]);
    size_t sz = 0;
    return read_offer_string(pipefd[0], &sz);
}

static char* read_data_offer(struct wl_data_offer *data_offer, const char *mime, size_t *sz) {
    int pipefd[2];
    if (pipe2(pipefd, O_CLOEXEC) != 0) return NULL;
    wl_data_offer_receive(data_offer, mime, pipefd[1]);
    close(pipefd[1]);
    return read_offer_string(pipefd[0], sz);
}

static void data_source_canceled(void *data UNUSED, struct wl_data_source *wl_data_source) {
    if (_glfw.wl.dataSourceForClipboard == wl_data_source)
        _glfw.wl.dataSourceForClipboard = NULL;
    wl_data_source_destroy(wl_data_source);
}

static void primary_selection_source_canceled(void *data UNUSED, struct zwp_primary_selection_source_v1 *primary_selection_source) {
    if (_glfw.wl.dataSourceForPrimarySelection == primary_selection_source)
        _glfw.wl.dataSourceForPrimarySelection = NULL;
    zwp_primary_selection_source_v1_destroy(primary_selection_source);
}

static void data_source_target(void *data UNUSED, struct wl_data_source *wl_data_source UNUSED, const char* mime UNUSED) {
}

static const struct wl_data_source_listener data_source_listener = {
    .send = _glfwSendClipboardText,
    .cancelled = data_source_canceled,
    .target = data_source_target,
};

static const struct zwp_primary_selection_source_v1_listener primary_selection_source_listener = {
    .send = _glfwSendPrimarySelectionText,
    .cancelled = primary_selection_source_canceled,
};

void
destroy_data_offer(_GLFWWaylandDataOffer *offer) {
    if (offer->id) {
        if (offer->is_primary) zwp_primary_selection_offer_v1_destroy(offer->id);
        else wl_data_offer_destroy(offer->id);
    }
    if (offer->mimes) {
        for (size_t i = 0; i < offer->mimes_count; i++) free((char*)offer->mimes[i]);
        free(offer->mimes);
    }
    memset(offer, 0, sizeof(_GLFWWaylandDataOffer));
}

static void prune_unclaimed_data_offers(void) {
    for (size_t i = 0; i < arraysz(_glfw.wl.dataOffers); i++) {
        if (_glfw.wl.dataOffers[i].id && !_glfw.wl.dataOffers[i].offer_type) {
            destroy_data_offer(&_glfw.wl.dataOffers[i]);
        }
    }
}

static void mark_selection_offer(void *data UNUSED, struct wl_data_device *data_device UNUSED, struct wl_data_offer *data_offer)
{
    for (size_t i = 0; i < arraysz(_glfw.wl.dataOffers); i++) {
        if (_glfw.wl.dataOffers[i].id == data_offer) {
            _glfw.wl.dataOffers[i].offer_type = CLIPBOARD;
        } else if (_glfw.wl.dataOffers[i].offer_type == CLIPBOARD) {
            _glfw.wl.dataOffers[i].offer_type = EXPIRED;  // previous selection offer
        }
    }
    prune_unclaimed_data_offers();
}

static void mark_primary_selection_offer(void *data UNUSED, struct zwp_primary_selection_device_v1* primary_selection_device UNUSED,
        struct zwp_primary_selection_offer_v1 *primary_selection_offer) {
    for (size_t i = 0; i < arraysz(_glfw.wl.dataOffers); i++) {
        if (_glfw.wl.dataOffers[i].id == primary_selection_offer) {
            _glfw.wl.dataOffers[i].offer_type = PRIMARY_SELECTION;
        } else if (_glfw.wl.dataOffers[i].offer_type == PRIMARY_SELECTION) {
            _glfw.wl.dataOffers[i].offer_type = EXPIRED;  // previous selection offer
        }
    }
    prune_unclaimed_data_offers();
}

static void
set_offer_mimetype(_GLFWWaylandDataOffer* offer, const char* mime) {
    if (strcmp(mime, "text/plain;charset=utf-8") == 0) {
        offer->plain_text_mime = "text/plain;charset=utf-8";
    } else if (!offer->plain_text_mime && strcmp(mime, "text/plain")) {
        offer->plain_text_mime = "text/plain";
    }
    if (strcmp(mime, clipboard_mime()) == 0) {
        offer->is_self_offer = true;
    }
    if (!offer->mimes || offer->mimes_count >= offer->mimes_capacity - 1) {
        offer->mimes = realloc(offer->mimes, sizeof(char*) * (offer->mimes_capacity + 64));
        if (offer->mimes) offer->mimes_capacity += 64;
        else return;
    }
    offer->mimes[offer->mimes_count++] = _glfw_strdup(mime);
}

static void handle_offer_mimetype(void *data UNUSED, struct wl_data_offer* id, const char *mime) {
    for (size_t i = 0; i < arraysz(_glfw.wl.dataOffers); i++) {
        if (_glfw.wl.dataOffers[i].id == id) {
            set_offer_mimetype(&_glfw.wl.dataOffers[i], mime);
            break;
        }
    }
}

static void handle_primary_selection_offer_mimetype(void *data UNUSED, struct zwp_primary_selection_offer_v1* id, const char *mime) {
    for (size_t i = 0; i < arraysz(_glfw.wl.dataOffers); i++) {
        if (_glfw.wl.dataOffers[i].id == id) {
            set_offer_mimetype((_GLFWWaylandDataOffer*)&_glfw.wl.dataOffers[i], mime);
            break;
        }
    }
}

static void data_offer_source_actions(void *data UNUSED, struct wl_data_offer* id, uint32_t actions) {
    for (size_t i = 0; i < arraysz(_glfw.wl.dataOffers); i++) {
        if (_glfw.wl.dataOffers[i].id == id) {
            _glfw.wl.dataOffers[i].source_actions = actions;
            break;
        }
    }
}

static void data_offer_action(void *data UNUSED, struct wl_data_offer* id, uint32_t action) {
    for (size_t i = 0; i < arraysz(_glfw.wl.dataOffers); i++) {
        if (_glfw.wl.dataOffers[i].id == id) {
            _glfw.wl.dataOffers[i].dnd_action = action;
            break;
        }
    }
}


static const struct wl_data_offer_listener data_offer_listener = {
    .offer = handle_offer_mimetype,
    .source_actions = data_offer_source_actions,
    .action = data_offer_action,
};

static const struct zwp_primary_selection_offer_v1_listener primary_selection_offer_listener = {
    .offer = handle_primary_selection_offer_mimetype,
};

static size_t
handle_data_offer_generic(void *id, bool is_primary) {
    size_t smallest_idx = SIZE_MAX, pos = 0;
    for (size_t i = 0; i < arraysz(_glfw.wl.dataOffers); i++) {
        if (_glfw.wl.dataOffers[i].idx && _glfw.wl.dataOffers[i].idx < smallest_idx) {
            smallest_idx = _glfw.wl.dataOffers[i].idx;
            pos = i;
        }
        if (_glfw.wl.dataOffers[i].id == NULL) {
            pos = i;
            goto end;
        }
    }
    if (_glfw.wl.dataOffers[pos].id) destroy_data_offer(&_glfw.wl.dataOffers[pos]);
end:
    _glfw.wl.dataOffers[pos].id = id;
    _glfw.wl.dataOffers[pos].is_primary = is_primary;
    _glfw.wl.dataOffers[pos].idx = ++_glfw.wl.dataOffersCounter;
    return pos;
}

static void handle_data_offer(void *data UNUSED, struct wl_data_device *wl_data_device UNUSED, struct wl_data_offer *id) {
    handle_data_offer_generic(id, false);
    wl_data_offer_add_listener(id, &data_offer_listener, NULL);
}

static void handle_primary_selection_offer(void *data UNUSED, struct zwp_primary_selection_device_v1 *zwp_primary_selection_device_v1 UNUSED, struct zwp_primary_selection_offer_v1 *id) {
    handle_data_offer_generic(id, true);
    zwp_primary_selection_offer_v1_add_listener(id, &primary_selection_offer_listener, NULL);
}

static void drag_enter(void *data UNUSED, struct wl_data_device *wl_data_device UNUSED, uint32_t serial, struct wl_surface *surface, wl_fixed_t x UNUSED, wl_fixed_t y UNUSED, struct wl_data_offer *id) {
    for (size_t i = 0; i < arraysz(_glfw.wl.dataOffers); i++) {
        _GLFWWaylandDataOffer *d = _glfw.wl.dataOffers + i;
        if (d->id == id) {
            d->offer_type = DRAG_AND_DROP;
            d->surface = surface;
            _GLFWwindow* window = _glfw.windowListHead;
            int format_priority = 0;
            while (window)
            {
                if (window->wl.surface == surface) {
                    for (size_t x = 0; x < d->mimes_count; x++) {
                        int prio = _glfwInputDrop(window, d->mimes[x], NULL, 0);
                        if (prio > format_priority) d->mime_for_drop = d->mimes[x];
                    }
                    break;
                }
                window = window->next;
            }
            wl_data_offer_accept(id, serial, d->mime_for_drop);
        } else if (_glfw.wl.dataOffers[i].offer_type == DRAG_AND_DROP) {
            _glfw.wl.dataOffers[i].offer_type = EXPIRED;  // previous drag offer
        }
    }
    prune_unclaimed_data_offers();
}

static void drag_leave(void *data UNUSED, struct wl_data_device *wl_data_device UNUSED) {
    for (size_t i = 0; i < arraysz(_glfw.wl.dataOffers); i++) {
        if (_glfw.wl.dataOffers[i].offer_type == DRAG_AND_DROP) {
            destroy_data_offer(&_glfw.wl.dataOffers[i]);
        }
    }
}

static void drop(void *data UNUSED, struct wl_data_device *wl_data_device UNUSED) {
    for (size_t i = 0; i < arraysz(_glfw.wl.dataOffers); i++) {
        if (_glfw.wl.dataOffers[i].offer_type == DRAG_AND_DROP && _glfw.wl.dataOffers[i].mime_for_drop) {
            size_t sz = 0;
            char *data = read_data_offer(_glfw.wl.dataOffers[i].id, _glfw.wl.dataOffers[i].mime_for_drop, &sz);
            if (data) {
                // We dont do finish as this requires version 3 for wl_data_device_manager
                // which then requires more work with calling set_actions for drag and drop to function
                // wl_data_offer_finish(_glfw.wl.dataOffers[i].id);

                _GLFWwindow* window = _glfw.windowListHead;
                while (window)
                {
                    if (window->wl.surface == _glfw.wl.dataOffers[i].surface) {
                        _glfwInputDrop(window, _glfw.wl.dataOffers[i].mime_for_drop, data, sz);
                        break;
                    }
                    window = window->next;
                }

                free(data);
            }
            destroy_data_offer(&_glfw.wl.dataOffers[i]);
            break;
        }
    }
}

static void motion(void *data UNUSED, struct wl_data_device *wl_data_device UNUSED, uint32_t time UNUSED, wl_fixed_t x UNUSED, wl_fixed_t y UNUSED) {
}

static const struct wl_data_device_listener data_device_listener = {
    .data_offer = handle_data_offer,
    .selection = mark_selection_offer,
    .enter = drag_enter,
    .motion = motion,
    .drop = drop,
    .leave = drag_leave,
};

static const struct zwp_primary_selection_device_v1_listener primary_selection_device_listener = {
    .data_offer = handle_primary_selection_offer,
    .selection = mark_primary_selection_offer,
};


static void
clipboard_copy_callback_done(void *data, struct wl_callback *callback, uint32_t serial) {
    if (_glfw.wl.dataDevice && data == (void*)_glfw.wl.dataSourceForClipboard) {
        wl_data_device_set_selection(_glfw.wl.dataDevice, data, serial);
    }
    wl_callback_destroy(callback);
}

static void
primary_selection_copy_callback_done(void *data, struct wl_callback *callback, uint32_t serial) {
    if (_glfw.wl.primarySelectionDevice && data == (void*)_glfw.wl.dataSourceForPrimarySelection) {
        zwp_primary_selection_device_v1_set_selection(_glfw.wl.primarySelectionDevice, data, serial);
    }
    wl_callback_destroy(callback);
}

void _glfwSetupWaylandDataDevice() {
    _glfw.wl.dataDevice = wl_data_device_manager_get_data_device(_glfw.wl.dataDeviceManager, _glfw.wl.seat);
    if (_glfw.wl.dataDevice) wl_data_device_add_listener(_glfw.wl.dataDevice, &data_device_listener, NULL);
}

void _glfwSetupWaylandPrimarySelectionDevice() {
    _glfw.wl.primarySelectionDevice = zwp_primary_selection_device_manager_v1_get_device(_glfw.wl.primarySelectionDeviceManager, _glfw.wl.seat);
    if (_glfw.wl.primarySelectionDevice) zwp_primary_selection_device_v1_add_listener(_glfw.wl.primarySelectionDevice, &primary_selection_device_listener, NULL);
}

static inline bool _glfwEnsureDataDevice(void) {
    if (!_glfw.wl.dataDeviceManager)
    {
        _glfwInputError(GLFW_PLATFORM_ERROR,
                        "Wayland: Cannot use clipboard, data device manager is not ready");
        return false;
    }

    if (!_glfw.wl.dataDevice)
    {
        if (!_glfw.wl.seat)
        {
            _glfwInputError(GLFW_PLATFORM_ERROR,
                            "Wayland: Cannot use clipboard, seat is not ready");
            return false;
        }
        if (!_glfw.wl.dataDevice)
        {
            _glfwInputError(GLFW_PLATFORM_ERROR,
                            "Wayland: Cannot use clipboard, failed to create data device");
            return false;
        }
    }
    return true;
}

void _glfwPlatformSetClipboardString(const char* string)
{
    if (!_glfwEnsureDataDevice()) return;
    free(_glfw.wl.clipboardString);
    _glfw.wl.clipboardString = _glfw_strdup(string);
    if (_glfw.wl.dataSourceForClipboard)
        wl_data_source_destroy(_glfw.wl.dataSourceForClipboard);
    _glfw.wl.dataSourceForClipboard = wl_data_device_manager_create_data_source(_glfw.wl.dataDeviceManager);
    if (!_glfw.wl.dataSourceForClipboard)
    {
        _glfwInputError(GLFW_PLATFORM_ERROR,
                        "Wayland: Cannot copy failed to create data source");
        return;
    }
    wl_data_source_add_listener(_glfw.wl.dataSourceForClipboard, &data_source_listener, NULL);
    wl_data_source_offer(_glfw.wl.dataSourceForClipboard, clipboard_mime());
    wl_data_source_offer(_glfw.wl.dataSourceForClipboard, "text/plain");
    wl_data_source_offer(_glfw.wl.dataSourceForClipboard, "text/plain;charset=utf-8");
    wl_data_source_offer(_glfw.wl.dataSourceForClipboard, "TEXT");
    wl_data_source_offer(_glfw.wl.dataSourceForClipboard, "STRING");
    wl_data_source_offer(_glfw.wl.dataSourceForClipboard, "UTF8_STRING");
    struct wl_callback *callback = wl_display_sync(_glfw.wl.display);
    static const struct wl_callback_listener clipboard_copy_callback_listener = {.done = clipboard_copy_callback_done};
    wl_callback_add_listener(callback, &clipboard_copy_callback_listener, _glfw.wl.dataSourceForClipboard);
}

const char* _glfwPlatformGetClipboardString(void)
{
    for (size_t i = 0; i < arraysz(_glfw.wl.dataOffers); i++) {
        _GLFWWaylandDataOffer *d = _glfw.wl.dataOffers + i;
        if (d->id && d->offer_type == CLIPBOARD && d->plain_text_mime) {
            if (d->is_self_offer) return _glfw.wl.clipboardString;
            free(_glfw.wl.pasteString);
            size_t sz = 0;
            _glfw.wl.pasteString = read_data_offer(d->id, d->plain_text_mime, &sz);
            return _glfw.wl.pasteString;
        }
    }
    return NULL;
}

void _glfwPlatformSetPrimarySelectionString(const char* string)
{
    if (!_glfw.wl.primarySelectionDevice) {
        static bool warned_about_primary_selection_device = false;
        if (!warned_about_primary_selection_device) {
            _glfwInputError(GLFW_PLATFORM_ERROR,
                            "Wayland: Cannot copy no primary selection device available");
            warned_about_primary_selection_device = true;
        }
        return;
    }
    if (_glfw.wl.primarySelectionString == string) return;
    free(_glfw.wl.primarySelectionString);
    _glfw.wl.primarySelectionString = _glfw_strdup(string);

    if (_glfw.wl.dataSourceForPrimarySelection)
        zwp_primary_selection_source_v1_destroy(_glfw.wl.dataSourceForPrimarySelection);
    _glfw.wl.dataSourceForPrimarySelection = zwp_primary_selection_device_manager_v1_create_source(_glfw.wl.primarySelectionDeviceManager);
    if (!_glfw.wl.dataSourceForPrimarySelection)
    {
        _glfwInputError(GLFW_PLATFORM_ERROR,
                        "Wayland: Cannot copy failed to create primary selection source");
        return;
    }
    zwp_primary_selection_source_v1_add_listener(_glfw.wl.dataSourceForPrimarySelection, &primary_selection_source_listener, NULL);
    zwp_primary_selection_source_v1_offer(_glfw.wl.dataSourceForPrimarySelection, clipboard_mime());
    zwp_primary_selection_source_v1_offer(_glfw.wl.dataSourceForPrimarySelection, "text/plain");
    zwp_primary_selection_source_v1_offer(_glfw.wl.dataSourceForPrimarySelection, "text/plain;charset=utf-8");
    zwp_primary_selection_source_v1_offer(_glfw.wl.dataSourceForPrimarySelection, "TEXT");
    zwp_primary_selection_source_v1_offer(_glfw.wl.dataSourceForPrimarySelection, "STRING");
    zwp_primary_selection_source_v1_offer(_glfw.wl.dataSourceForPrimarySelection, "UTF8_STRING");
    struct wl_callback *callback = wl_display_sync(_glfw.wl.display);
    static const struct wl_callback_listener primary_selection_copy_callback_listener = {.done = primary_selection_copy_callback_done};
    wl_callback_add_listener(callback, &primary_selection_copy_callback_listener, _glfw.wl.dataSourceForPrimarySelection);
}

const char* _glfwPlatformGetPrimarySelectionString(void)
{
    if (_glfw.wl.dataSourceForPrimarySelection != NULL) return _glfw.wl.primarySelectionString;

    for (size_t i = 0; i < arraysz(_glfw.wl.dataOffers); i++) {
        _GLFWWaylandDataOffer *d = _glfw.wl.dataOffers + i;
        if (d->id && d->is_primary && d->offer_type == PRIMARY_SELECTION && d->plain_text_mime) {
            if (d->is_self_offer) {
                return _glfw.wl.primarySelectionString;
            }
            free(_glfw.wl.pasteString);
            _glfw.wl.pasteString = read_primary_selection_offer(d->id, d->plain_text_mime);
            return _glfw.wl.pasteString;
        }
    }
    return NULL;
}

void _glfwPlatformGetRequiredInstanceExtensions(char** extensions)
{
    if (!_glfw.vk.KHR_surface || !_glfw.vk.KHR_wayland_surface)
        return;

    extensions[0] = "VK_KHR_surface";
    extensions[1] = "VK_KHR_wayland_surface";
}

int _glfwPlatformGetPhysicalDevicePresentationSupport(VkInstance instance,
                                                      VkPhysicalDevice device,
                                                      uint32_t queuefamily)
{
    PFN_vkGetPhysicalDeviceWaylandPresentationSupportKHR
        vkGetPhysicalDeviceWaylandPresentationSupportKHR =
        (PFN_vkGetPhysicalDeviceWaylandPresentationSupportKHR)
        vkGetInstanceProcAddr(instance, "vkGetPhysicalDeviceWaylandPresentationSupportKHR");
    if (!vkGetPhysicalDeviceWaylandPresentationSupportKHR)
    {
        _glfwInputError(GLFW_API_UNAVAILABLE,
                        "Wayland: Vulkan instance missing VK_KHR_wayland_surface extension");
        return VK_NULL_HANDLE;
    }

    return vkGetPhysicalDeviceWaylandPresentationSupportKHR(device,
                                                            queuefamily,
                                                            _glfw.wl.display);
}

VkResult _glfwPlatformCreateWindowSurface(VkInstance instance,
                                          _GLFWwindow* window,
                                          const VkAllocationCallbacks* allocator,
                                          VkSurfaceKHR* surface)
{
    VkResult err;
    VkWaylandSurfaceCreateInfoKHR sci;
    PFN_vkCreateWaylandSurfaceKHR vkCreateWaylandSurfaceKHR;

    vkCreateWaylandSurfaceKHR = (PFN_vkCreateWaylandSurfaceKHR)
        vkGetInstanceProcAddr(instance, "vkCreateWaylandSurfaceKHR");
    if (!vkCreateWaylandSurfaceKHR)
    {
        _glfwInputError(GLFW_API_UNAVAILABLE,
                        "Wayland: Vulkan instance missing VK_KHR_wayland_surface extension");
        return VK_ERROR_EXTENSION_NOT_PRESENT;
    }

    memset(&sci, 0, sizeof(sci));
    sci.sType = VK_STRUCTURE_TYPE_WAYLAND_SURFACE_CREATE_INFO_KHR;
    sci.display = _glfw.wl.display;
    sci.surface = window->wl.surface;

    err = vkCreateWaylandSurfaceKHR(instance, &sci, allocator, surface);
    if (err)
    {
        _glfwInputError(GLFW_PLATFORM_ERROR,
                        "Wayland: Failed to create Vulkan surface: %s",
                        _glfwGetVulkanResultString(err));
    }

    return err;
}

void
_glfwPlatformUpdateIMEState(_GLFWwindow *w, int which, int a, int b, int c, int d) {
    glfw_xkb_update_ime_state(w, &_glfw.wl.xkb, which, a, b, c, d);
}

static void
frame_handle_redraw(void *data, struct wl_callback *callback, uint32_t time UNUSED) {
    _GLFWwindow* window = (_GLFWwindow*) data;
    if (callback == window->wl.frameCallbackData.current_wl_callback) {
        window->wl.frameCallbackData.callback(window->wl.frameCallbackData.id);
        window->wl.frameCallbackData.current_wl_callback = NULL;
    }
    wl_callback_destroy(callback);
}


//////////////////////////////////////////////////////////////////////////
//////                        GLFW native API                       //////
//////////////////////////////////////////////////////////////////////////

GLFWAPI struct wl_display* glfwGetWaylandDisplay(void)
{
    _GLFW_REQUIRE_INIT_OR_RETURN(NULL);
    return _glfw.wl.display;
}

GLFWAPI struct wl_surface* glfwGetWaylandWindow(GLFWwindow* handle)
{
    _GLFWwindow* window = (_GLFWwindow*) handle;
    _GLFW_REQUIRE_INIT_OR_RETURN(NULL);
    return window->wl.surface;
}

GLFWAPI int glfwGetNativeKeyForName(const char* keyName, bool caseSensitive) {
    return glfw_xkb_keysym_from_name(keyName, caseSensitive);
}

GLFWAPI void glfwRequestWaylandFrameEvent(GLFWwindow *handle, unsigned long long id, void(*callback)(unsigned long long id)) {
    _GLFWwindow* window = (_GLFWwindow*) handle;
    static const struct wl_callback_listener frame_listener = { .done = frame_handle_redraw };
    if (window->wl.frameCallbackData.current_wl_callback) wl_callback_destroy(window->wl.frameCallbackData.current_wl_callback);
    window->wl.frameCallbackData.id = id;
    window->wl.frameCallbackData.callback = callback;
    window->wl.frameCallbackData.current_wl_callback = wl_surface_frame(window->wl.surface);
    if (window->wl.frameCallbackData.current_wl_callback) {
        wl_callback_add_listener(window->wl.frameCallbackData.current_wl_callback, &frame_listener, window);
        wl_surface_commit(window->wl.surface);
    }
}

GLFWAPI unsigned long long glfwDBusUserNotify(const char *app_name, const char* icon, const char *summary, const char *body, const char *action_name, int32_t timeout, GLFWDBusnotificationcreatedfun callback, void *data) {
    return glfw_dbus_send_user_notification(app_name, icon, summary, body, action_name, timeout, callback, data);
}

GLFWAPI void glfwDBusSetUserNotificationHandler(GLFWDBusnotificationactivatedfun handler) {
    glfw_dbus_set_user_notification_activated_handler(handler);
}<|MERGE_RESOLUTION|>--- conflicted
+++ resolved
@@ -85,7 +85,7 @@
         cursorWayland->yhot = image->hotspot_y;
     }
 
-    wl_pointer_set_cursor(_glfw.wl.pointer, _glfw.wl.pointerSerial,
+    wl_pointer_set_cursor(_glfw.wl.pointer, _glfw.wl.serial,
                           surface,
                           cursorWayland->xhot / scale,
                           cursorWayland->yhot / scale);
@@ -736,61 +736,6 @@
 }
 
 static void
-<<<<<<< HEAD
-=======
-setCursorImage(_GLFWwindow* window, _GLFWcursorWayland* cursorWayland)
-{
-    struct wl_cursor_image* image = NULL;
-    struct wl_buffer* buffer = NULL;
-    struct wl_surface* surface = _glfw.wl.cursorSurface;
-    const int scale = window->wl.scale;
-
-    if (cursorWayland->scale < 0) {
-        buffer = cursorWayland->buffer;
-        toggleTimer(&_glfw.wl.eventLoopData, _glfw.wl.cursorAnimationTimer, 0);
-    } else
-    {
-        if(cursorWayland->scale != scale) {
-            struct wl_cursor *newCursor = _glfwLoadCursor(cursorWayland->shape, window->wl.cursorTheme);
-            if(newCursor != NULL) {
-                cursorWayland->cursor = newCursor;
-            } else {
-                _glfwInputError(GLFW_PLATFORM_ERROR, "Wayland: late cursor load failed; proceeding with existing cursor");
-            }
-        }
-        if (!cursorWayland->cursor)
-            return;
-        image = cursorWayland->cursor->images[cursorWayland->currentImage];
-        buffer = wl_cursor_image_get_buffer(image);
-        if (image->delay) {
-            changeTimerInterval(&_glfw.wl.eventLoopData, _glfw.wl.cursorAnimationTimer, ms_to_monotonic_t(image->delay));
-            toggleTimer(&_glfw.wl.eventLoopData, _glfw.wl.cursorAnimationTimer, 1);
-        } else {
-            toggleTimer(&_glfw.wl.eventLoopData, _glfw.wl.cursorAnimationTimer, 0);
-        }
-
-        if (!buffer)
-            return;
-
-        cursorWayland->width = image->width;
-        cursorWayland->height = image->height;
-        cursorWayland->xhot = image->hotspot_x;
-        cursorWayland->yhot = image->hotspot_y;
-    }
-
-    wl_pointer_set_cursor(_glfw.wl.pointer, _glfw.wl.serial,
-                          surface,
-                          cursorWayland->xhot / scale,
-                          cursorWayland->yhot / scale);
-    wl_surface_set_buffer_scale(surface, scale);
-    wl_surface_attach(surface, buffer, 0, 0);
-    wl_surface_damage(surface, 0, 0,
-                      cursorWayland->width, cursorWayland->height);
-    wl_surface_commit(surface);
-}
-
-static void
->>>>>>> f356f639
 incrementCursorImage(_GLFWwindow* window)
 {
     if (window && window->wl.decorations.focus == mainWindow) {
